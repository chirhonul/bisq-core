--- conflicted
+++ resolved
@@ -181,7 +181,7 @@
                     p2PService.getNumConnectedPeers().removeListener(numConnectedPeersListener);
                     myVotesList.stream()
                             .filter(myVote -> daoPeriodService.isTxInPhase(myVote.getTxId(),
-                                    DaoPeriodService.Phase.BLIND_VOTE))
+                                    DaoPeriodService.Phase.OPEN_FOR_VOTING))
                             .forEach(myVote -> addBlindVoteToP2PNetwork(myVote.getBlindVote()));
                 }
             }, 2);
@@ -297,28 +297,6 @@
     }
 
     private void onPhaseChanged(DaoPeriodService.Phase phase) {
-<<<<<<< HEAD
-        switch (phase) {
-            case UNDEFINED:
-                break;
-            case PROPOSAL:
-                break;
-            case BREAK1:
-                break;
-            case BLIND_VOTE:
-                break;
-            case BREAK2:
-                break;
-            case VOTE_REVEAL:
-                revealVotes();
-                break;
-            case BREAK3:
-                break;
-            case ISSUANCE:
-                break;
-            case BREAK4:
-                break;
-=======
         if (phase == DaoPeriodService.Phase.VOTE_REVEAL) {
             // A phase change is triggered by a new block but we need to wait for the parser to be complete
             //TODO use handler only triggered at end of parsing. -> Refactor bsqBlockChain and BsqNode handlers
@@ -329,7 +307,6 @@
             if (bsqBlockChainListener != null)
                 readableBsqBlockChain.removeListener(bsqBlockChainListener);
             bsqBlockChainListener = null;
->>>>>>> d15c8b7b
         }
     }
 
