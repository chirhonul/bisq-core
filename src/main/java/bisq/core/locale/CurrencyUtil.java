--- conflicted
+++ resolved
@@ -187,11 +187,8 @@
         result.add(new CryptoCurrency("ROI", "ROIcoin"));
         result.add(new CryptoCurrency("RTO", "Arto"));
         result.add(new CryptoCurrency("KOTO", "Koto"));
-<<<<<<< HEAD
+        result.add(new CryptoCurrency("UBQ", "Ubiq"));
         result.add(new CryptoCurrency("QWARK", "Qwark", true));
-=======
-        result.add(new CryptoCurrency("UBQ", "Ubiq"));
->>>>>>> 542b9555
 
         result.sort(TradeCurrency::compareTo);
 
