/*
 * This file is part of Bisq.
 *
 * Bisq is free software: you can redistribute it and/or modify it
 * under the terms of the GNU Affero General Public License as published by
 * the Free Software Foundation, either version 3 of the License, or (at
 * your option) any later version.
 *
 * Bisq is distributed in the hope that it will be useful, but WITHOUT
 * ANY WARRANTY; without even the implied warranty of MERCHANTABILITY or
 * FITNESS FOR A PARTICULAR PURPOSE. See the GNU Affero General Public
 * License for more details.
 *
 * You should have received a copy of the GNU Affero General Public License
 * along with Bisq. If not, see <http://www.gnu.org/licenses/>.
 */

package bisq.core.payment.validation;

import bisq.core.app.BisqEnvironment;
import bisq.core.locale.Res;
import bisq.core.payment.validation.altcoins.ByteballAddressValidator;
import bisq.core.payment.validation.altcoins.NxtReedSolomonValidator;
import bisq.core.payment.validation.altcoins.OctocoinAddressValidator;
import bisq.core.payment.validation.altcoins.PNCAddressValidator;
import bisq.core.payment.validation.altcoins.WMCCAddressValidator;
import bisq.core.payment.validation.altcoins.XCNAddressValidator;
import bisq.core.payment.validation.altcoins.YTNAddressValidator;
import bisq.core.payment.validation.altcoins.KOTOAddressValidator;
import bisq.core.payment.validation.params.ACHParams;
import bisq.core.payment.validation.params.AlcParams;
import bisq.core.payment.validation.params.CageParams;
import bisq.core.payment.validation.params.CreaParams;
import bisq.core.payment.validation.params.IOPParams;
import bisq.core.payment.validation.params.ODNParams;
import bisq.core.payment.validation.params.OctocoinParams;
import bisq.core.payment.validation.params.OnionParams;
import bisq.core.payment.validation.params.PARTParams;
import bisq.core.payment.validation.params.PhoreParams;
import bisq.core.payment.validation.params.PNCParams;
import bisq.core.payment.validation.params.PivxParams;
import bisq.core.payment.validation.params.SpeedCashParams;
import bisq.core.payment.validation.params.StrayaParams;
import bisq.core.payment.validation.params.TerracoinParams;
import bisq.core.payment.validation.params.WACoinsParams;
import bisq.core.payment.validation.params.WMCCParams;
import bisq.core.payment.validation.params.XspecParams;
import bisq.core.payment.validation.params.btc.BTGParams;
import bisq.core.payment.validation.params.btc.BtcMainNetParamsForValidation;
import bisq.core.util.validation.InputValidator;

import org.libdohj.params.DashMainNetParams;
import org.libdohj.params.DashRegTestParams;
import org.libdohj.params.DashTestNet3Params;
import org.libdohj.params.DogecoinMainNetParams;
import org.libdohj.params.LitecoinMainNetParams;
import org.libdohj.params.LitecoinRegTestParams;
import org.libdohj.params.LitecoinTestNet3Params;

import org.bitcoinj.core.Address;
import org.bitcoinj.core.AddressFormatException;
import org.bitcoinj.core.Base58;
import org.bitcoinj.params.MainNetParams;
import org.bitcoinj.params.RegTestParams;
import org.bitcoinj.params.TestNet3Params;

import lombok.extern.slf4j.Slf4j;

import org.jetbrains.annotations.NotNull;

@Slf4j
public final class AltCoinAddressValidator extends InputValidator {

    private String currencyCode;

    ///////////////////////////////////////////////////////////////////////////////////////////
    // Public methods
    ///////////////////////////////////////////////////////////////////////////////////////////

    public void setCurrencyCode(String currencyCode) {
        this.currencyCode = currencyCode;
    }

    @Override
    public ValidationResult validate(String input) {
        ValidationResult validationResult = super.validate(input);
        if (!validationResult.isValid || currencyCode == null) {
            return validationResult;
        } else {
            ValidationResult wrongChecksum = new ValidationResult(false,
                    Res.get("validation.altcoin.wrongChecksum"));
            ValidationResult regexTestFailed = new ValidationResult(false,
                    Res.get("validation.altcoin.wrongStructure", currencyCode));

            switch (currencyCode) {
                case "BTC":
                    try {
                        switch (BisqEnvironment.getBaseCurrencyNetwork()) {
                            case BTC_MAINNET:
                                Address.fromBase58(MainNetParams.get(), input);
                                break;
                            case BTC_TESTNET:
                                Address.fromBase58(TestNet3Params.get(), input);
                                break;
                            case BTC_REGTEST:
                                Address.fromBase58(RegTestParams.get(), input);
                                break;
                            case LTC_MAINNET:
                            case LTC_TESTNET:
                            case LTC_REGTEST:
                            case DASH_MAINNET:
                            case DASH_TESTNET:
                            case DASH_REGTEST:
                                // We cannot use MainNetParams because that would be one of the other base currencies,
                                // so we cloned the MainNetParams to BtcMainNetParamsForValidation
                                Address.fromBase58(BtcMainNetParamsForValidation.get(), input);
                                return new ValidationResult(true);
                        }
                        return new ValidationResult(true);
                    } catch (AddressFormatException e) {
                        return new ValidationResult(false, getErrorMessage(e));
                    }
                case "BSQ":
                    if (!input.startsWith("B"))
                        return new ValidationResult(false, Res.get("validation.altcoin.invalidAddress",
                                currencyCode, "BSQ address must start with \"B\""));

                    String addressAsBtc = input.substring(1, input.length());
                    try {
                        switch (BisqEnvironment.getBaseCurrencyNetwork()) {
                            case BTC_MAINNET:
                                Address.fromBase58(MainNetParams.get(), addressAsBtc);
                                break;
                            case BTC_TESTNET:
                                Address.fromBase58(TestNet3Params.get(), addressAsBtc);
                                break;
                            case BTC_REGTEST:
                                Address.fromBase58(RegTestParams.get(), addressAsBtc);
                                break;
                        }
                        return new ValidationResult(true);
                    } catch (AddressFormatException e) {
                        return new ValidationResult(false, getErrorMessage(e));
                    }
                case "LTC":
                    try {
                        switch (BisqEnvironment.getBaseCurrencyNetwork()) {
                            case BTC_MAINNET:
                            case BTC_TESTNET:
                            case BTC_REGTEST:
                            case DASH_MAINNET:
                            case DASH_TESTNET:
                            case DASH_REGTEST:
                            case LTC_MAINNET:
                                Address.fromBase58(LitecoinMainNetParams.get(), input);
                                break;
                            case LTC_TESTNET:
                                Address.fromBase58(LitecoinTestNet3Params.get(), input);
                                break;
                            case LTC_REGTEST:
                                Address.fromBase58(LitecoinRegTestParams.get(), input);
                                break;
                        }
                        return new InputValidator.ValidationResult(true);
                    } catch (AddressFormatException e) {
                        return new ValidationResult(false, getErrorMessage(e));
                    }
                case "DOGE":
                    try {
                        Address.fromBase58(DogecoinMainNetParams.get(), input);
                        return new ValidationResult(true);
                    } catch (AddressFormatException e) {
                        return new ValidationResult(false, getErrorMessage(e));
                    }
                case "DASH":
                    try {
                        switch (BisqEnvironment.getBaseCurrencyNetwork()) {
                            case BTC_MAINNET:
                            case BTC_TESTNET:
                            case BTC_REGTEST:
                            case LTC_MAINNET:
                            case LTC_TESTNET:
                            case LTC_REGTEST:
                            case DASH_MAINNET:
                                Address.fromBase58(DashMainNetParams.get(), input);
                                break;
                            case DASH_TESTNET:
                                Address.fromBase58(DashTestNet3Params.get(), input);
                                break;
                            case DASH_REGTEST:
                                Address.fromBase58(DashRegTestParams.get(), input);
                                break;
                        }
                        return new ValidationResult(true);
                    } catch (AddressFormatException e) {
                        return new ValidationResult(false, getErrorMessage(e));
                    }
                case "ETH":
                    // https://github.com/ethereum/web3.js/blob/master/lib/utils/utils.js#L403
                    if (!input.matches("^(0x)?[0-9a-fA-F]{40}$"))
                        return regexTestFailed;
                    else
                        return new ValidationResult(true);
                case "PHR":
                    if (input.matches("^[P][a-km-zA-HJ-NP-Z1-9]{25,34}$")) {
                        //noinspection ConstantConditions
                        try {
                            Address.fromBase58(PhoreParams.get(), input);
                            return new ValidationResult(true);
                        } catch (AddressFormatException e) {
                            return new ValidationResult(false, getErrorMessage(e));
                        }
                    } else {
                        return regexTestFailed;
                    }

                case "PIVX":
                    if (input.matches("^[D][a-km-zA-HJ-NP-Z1-9]{25,34}$")) {
                        //noinspection ConstantConditions
                        try {
                            Address.fromBase58(PivxParams.get(), input);
                            return new ValidationResult(true);
                        } catch (AddressFormatException e) {
                            return new ValidationResult(false, getErrorMessage(e));
                        }
                    } else {
                        return regexTestFailed;
                    }
                case "IOP":
                    if (input.matches("^[p][a-km-zA-HJ-NP-Z1-9]{25,34}$")) {
                        //noinspection ConstantConditions
                        try {
                            Address.fromBase58(IOPParams.get(), input);
                            return new ValidationResult(true);
                        } catch (AddressFormatException e) {
                            return new ValidationResult(false, getErrorMessage(e));
                        }
                    } else {
                        return regexTestFailed;
                    }
                case "888":
                    if (input.matches("^[83][a-km-zA-HJ-NP-Z1-9]{25,34}$")) {
                        if (OctocoinAddressValidator.ValidateAddress(input)) {
                            try {
                                Address.fromBase58(OctocoinParams.get(), input);
                                return new ValidationResult(true);
                            } catch (AddressFormatException e) {
                                return new ValidationResult(false, getErrorMessage(e));
                            }
                        } else {
                            return wrongChecksum;
                        }
                    } else {
                        return regexTestFailed;
                    }
                case "ZEC":
                    // We only support t addresses (transparent transactions)
                    if (input.startsWith("t"))
                        return validationResult;
                    else
                        return new ValidationResult(false, Res.get("validation.altcoin.zAddressesNotSupported"));
                case "GBYTE":
                    return ByteballAddressValidator.validate(input);
                case "NXT":
                    if (!input.startsWith("NXT-") || !input.equals(input.toUpperCase())) {
                        return regexTestFailed;
                    }
                    try {
                        long accountId = NxtReedSolomonValidator.decode(input.substring(4));
                        return new ValidationResult(accountId != 0);
                    } catch (NxtReedSolomonValidator.DecodeException e) {
                        return wrongChecksum;
                    }
                case "DCT":
                    if (input.matches("^(?=.{5,63}$)([a-z][a-z0-9-]+[a-z0-9])(\\.[a-z][a-z0-9-]+[a-z0-9])*$"))
                        return new ValidationResult(true);
                    else
                        return regexTestFailed;
                case "PNC":
                    if (input.matches("^[P3][a-km-zA-HJ-NP-Z1-9]{25,34}$")) {
                        if (PNCAddressValidator.ValidateAddress(input)) {
                            try {
                                Address.fromBase58(PNCParams.get(), input);
                                return new ValidationResult(true);
                            } catch (AddressFormatException e) {
                                return new ValidationResult(false, getErrorMessage(e));
                            }
                        } else {
                            return wrongChecksum;
                        }
                    } else {
                        return regexTestFailed;
                    }
                case "WAC":
                    try {
                        Address.fromBase58(WACoinsParams.get(), input);
                    } catch (AddressFormatException e) {
                        return new ValidationResult(false, getErrorMessage(e));
                    }
                    return new ValidationResult(true);
                case "ZEN":
                    try {
                        // Get the non Base58 form of the address and the bytecode of the first two bytes
                        byte[] byteAddress = Base58.decodeChecked(input);
                        int version0 = byteAddress[0] & 0xFF;
                        int version1 = byteAddress[1] & 0xFF;

                        // We only support public ("zn" (0x20,0x89), "t1" (0x1C,0xB8))
                        // and multisig ("zs" (0x20,0x96), "t3" (0x1C,0xBD)) addresses

                        // Fail for private addresses
                        if (version0 == 0x16 && version1 == 0x9A) {
                            // Address starts with "zc"
                            return new ValidationResult(false, Res.get("validation.altcoin.zAddressesNotSupported"));
                        } else if (version0 == 0x1C && (version1 == 0xB8 || version1 == 0xBD)) {
                            // "t1" or "t3" address
                            return new ValidationResult(true);
                        } else if (version0 == 0x20 && (version1 == 0x89 || version1 == 0x96)) {
                            // "zn" or "zs" address
                            return new ValidationResult(true);
                        } else {
                            // Unknown Type
                            return new ValidationResult(false);
                        }
                    } catch (AddressFormatException e) {
                        // Unhandled Exception (probably a checksum error)
                        return new ValidationResult(false);
                    }
                case "ELLA":
                    // https://github.com/ethereum/web3.js/blob/master/lib/utils/utils.js#L403
                    if (!input.matches("^(0x)?[0-9a-fA-F]{40}$"))
                        return regexTestFailed;
                    else
                        return new ValidationResult(true);
                case "XCN":
                    // https://bitcointalk.org/index.php?topic=1801595
                    return XCNAddressValidator.ValidateAddress(input);
                case "TRC":
                    try {
                        Address.fromBase58(TerracoinParams.get(), input);
                    } catch (AddressFormatException e) {
                        return new ValidationResult(false, getErrorMessage(e));
                    }
                    return new ValidationResult(true);
                case "INXT":
                    if (!input.matches("^(0x)?[0-9a-fA-F]{40}$"))
                        return regexTestFailed;
                    else
                        return new ValidationResult(true);
                case "PART":
                    if (input.matches("^[RP][a-km-zA-HJ-NP-Z1-9]{25,34}$")) {
                        //noinspection ConstantConditions
                        try {
                            Address.fromBase58(PARTParams.get(), input);
                            return new ValidationResult(true);
                        } catch (AddressFormatException e) {
                            return new ValidationResult(false, getErrorMessage(e));
                        }
                    } else {
                        return regexTestFailed;
                    }
                case "MDC":
                    if (input.matches("^m[a-zA-Z0-9]{26,33}$"))
                        return new ValidationResult(true);
                    else
                        return regexTestFailed;
                case "BCH":
                    try {
                        Address.fromBase58(BtcMainNetParamsForValidation.get(), input);
                        return new ValidationResult(true);
                    } catch (AddressFormatException e) {
                        return new ValidationResult(false, getErrorMessage(e));
                    }
                case "BCHC":
                    try {
                        Address.fromBase58(BtcMainNetParamsForValidation.get(), input);
                        return new ValidationResult(true);
                    } catch (AddressFormatException e) {
                        return new ValidationResult(false, getErrorMessage(e));
                    }
                case "BTG":
                    try {
                        Address.fromBase58(BTGParams.get(), input);
                        return new ValidationResult(true);
                    } catch (AddressFormatException e) {
                        return new ValidationResult(false, getErrorMessage(e));
                    }
                case "CAGE":
                    if (input.matches("^[D][a-zA-Z0-9]{26,34}$")) {
                        //noinspection ConstantConditions
                        try {
                            Address.fromBase58(CageParams.get(), input);
                            return new ValidationResult(true);
                        } catch (AddressFormatException e) {
                            return new ValidationResult(false, getErrorMessage(e));
                        }
                    } else {
                        return regexTestFailed;
                    }
                case "CRED":
                    if (!input.matches("^(0x)?[0-9a-fA-F]{40}$"))
                        return regexTestFailed;
                    else
                        return new ValidationResult(true);
                case "XSPEC":
                    try {
                        Address.fromBase58(XspecParams.get(), input);
                        return new ValidationResult(true);
                    } catch (AddressFormatException e) {
                        return new ValidationResult(false, getErrorMessage(e));
                    }
                case "WILD":
                    // https://github.com/ethereum/web3.js/blob/master/lib/utils/utils.js#L403
                    if (!input.matches("^(0x)?[0-9a-fA-F]{40}$"))
                        return regexTestFailed;
                    else
                        return new ValidationResult(true);
                case "ONION":
                    try {
                        Address.fromBase58(OnionParams.get(), input);
                        return new ValidationResult(true);
                    } catch (AddressFormatException e) {
                        return new ValidationResult(false, getErrorMessage(e));
                    }
                case "CREA":
                    try {
                        Address.fromBase58(CreaParams.get(), input);
                        return new ValidationResult(true);
                    } catch (AddressFormatException e) {
                        return new ValidationResult(false, getErrorMessage(e));
                    }
                case "XIN":
                    if (!input.matches("^XIN-[A-Z0-9]{4}-[A-Z0-9]{4}-[A-Z0-9]{4}-[A-Z0-9]{5}$"))
                        return regexTestFailed;
                    else
                        return new ValidationResult(true);
                case "BETR":
                    // https://github.com/ethereum/web3.js/blob/master/lib/utils/utils.js#L403
                    if (!input.matches("^(0x)?[0-9a-fA-F]{40}$"))
                        return regexTestFailed;
                    else
                        return new ValidationResult(true);
                case "MVT":
                    if (!input.matches("^(0x)?[0-9a-fA-F]{40}$"))
                        return regexTestFailed;
                    else
                        return new ValidationResult(true);
                case "REF":
                    // https://github.com/ethereum/web3.js/blob/master/lib/utils/utils.js#L403
                    if (!input.matches("^(0x)?[0-9a-fA-F]{40}$"))
                        return regexTestFailed;
                    else
                        return new ValidationResult(true);
                case "STL":
                    if (!input.matches("^(Se)\\d[0-9A-Za-z]{94}$"))
                        return regexTestFailed;
                    else
                        return new ValidationResult(true);
                case "DAI":
                    // https://github.com/ethereum/web3.js/blob/master/lib/utils/utils.js#L403
                    if (!input.matches("^(0x)?[0-9a-fA-F]{40}$"))
                        return regexTestFailed;
                    else
                        return new ValidationResult(true);
                case "YTN":
                    return YTNAddressValidator.ValidateAddress(input);
                case "DARX":
                    if (!input.matches("^[R][a-km-zA-HJ-NP-Z1-9]{25,34}$"))
                        return regexTestFailed;
                    else
                        return new ValidationResult(true);
                case "ODN":
                    try {
                        Address.fromBase58(ODNParams.get(), input);
                        return new ValidationResult(true);
                    } catch (AddressFormatException e) {
                        return new ValidationResult(false, getErrorMessage(e));
                    }
                case "CDT":
                    if (input.startsWith("D"))
                        return new ValidationResult(true);
                    else
                        return new ValidationResult(false);
                case "DGM":
                    if (input.matches("^[D-E][a-zA-Z0-9]{33}$"))
                        return new ValidationResult(true);
                    else
                        return regexTestFailed;
                case "SCS":
                    try {
                        Address.fromBase58(SpeedCashParams.get(), input);
                        return new ValidationResult(true);
                    } catch (AddressFormatException e) {
                        return new ValidationResult(false, getErrorMessage(e));
                    }
                case "SOS":
                    if (!input.matches("^(0x)?[0-9a-fA-F]{40}$"))
                        return regexTestFailed;
                    else
                        return new ValidationResult(true);
                case "ACH":
                    try {
                        Address.fromBase58(ACHParams.get(), input);
                        return new ValidationResult(true);
                    } catch (AddressFormatException e) {
                        return new ValidationResult(false, getErrorMessage(e));
                    }
                case "VDN":
                    if (!input.matches("^[D][0-9a-zA-Z]{33}$"))
                        return regexTestFailed;
                    else
                        return new ValidationResult(true);
                case "ALC":
                    if (input.matches("^[A][a-km-zA-HJ-NP-Z1-9]{25,34}$")) {
                        //noinspection ConstantConditions
                        try {
                            Address.fromBase58(AlcParams.get(), input);
                            return new ValidationResult(true);
                        } catch (AddressFormatException e) {
                            return new ValidationResult(false, getErrorMessage(e));
                        }
                    } else {
                        return regexTestFailed;
                    }
                case "DIN":
                    if (!input.matches("^[D][0-9a-zA-Z]{33}$"))
                        return regexTestFailed;
                    else
                        return new ValidationResult(true);
                case "NAH":
                    if (input.matches("^[S][a-zA-Z0-9]{26,34}$")) {
                        //noinspection ConstantConditions
                        try {
                            Address.fromBase58(StrayaParams.get(), input);
                            return new ValidationResult(true);
                        } catch (AddressFormatException e) {
                            return new ValidationResult(false, getErrorMessage(e));
                        }
                    } else {
                        return regexTestFailed;
                    }
                case "ROI":
                    if (!input.matches("^[R][0-9a-zA-Z]{33}$"))
                        return regexTestFailed;
                    else
                        return new ValidationResult(true);
                case "WMCC":
                    return WMCCAddressValidator.ValidateAddress(WMCCParams.get(), input);
                case "RTO":
                    if (!input.matches("^[A][0-9A-Za-z]{94}$"))
                        return regexTestFailed;
                    else
                        return new ValidationResult(true);
                case "KOTO":
                    return KOTOAddressValidator.ValidateAddress(input);
<<<<<<< HEAD
                case "GEO":
=======
                case "UBQ":
                    if (!input.matches("^(0x)?[0-9a-fA-F]{40}$"))
                        return regexTestFailed;
                    else
                        return new ValidationResult(true);
                case "QWARK":
>>>>>>> 678609a7
                    if (!input.matches("^(0x)?[0-9a-fA-F]{40}$"))
                        return regexTestFailed;
                    else
                        return new ValidationResult(true);

                    // Add new coins at the end...
                default:
                    log.debug("Validation for AltCoinAddress not implemented yet. currencyCode: " + currencyCode);
                    return validationResult;
            }
        }
    }

    @NotNull
    private String getErrorMessage(AddressFormatException e) {
        return Res.get("validation.altcoin.invalidAddress", currencyCode, e.getMessage());
    }
}<|MERGE_RESOLUTION|>--- conflicted
+++ resolved
@@ -553,16 +553,17 @@
                         return new ValidationResult(true);
                 case "KOTO":
                     return KOTOAddressValidator.ValidateAddress(input);
-<<<<<<< HEAD
+                case "UBQ":
+                    if (!input.matches("^(0x)?[0-9a-fA-F]{40}$"))
+                        return regexTestFailed;
+                    else
+                        return new ValidationResult(true);
+                case "QWARK":
+                    if (!input.matches("^(0x)?[0-9a-fA-F]{40}$"))
+                        return regexTestFailed;
+                    else
+                        return new ValidationResult(true);
                 case "GEO":
-=======
-                case "UBQ":
-                    if (!input.matches("^(0x)?[0-9a-fA-F]{40}$"))
-                        return regexTestFailed;
-                    else
-                        return new ValidationResult(true);
-                case "QWARK":
->>>>>>> 678609a7
                     if (!input.matches("^(0x)?[0-9a-fA-F]{40}$"))
                         return regexTestFailed;
                     else
