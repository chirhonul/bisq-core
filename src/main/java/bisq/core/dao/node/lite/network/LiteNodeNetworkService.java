--- conflicted
+++ resolved
@@ -217,15 +217,9 @@
     ///////////////////////////////////////////////////////////////////////////////////////////
 
     @Override
-<<<<<<< HEAD
-    public void onMessage(NetworkEnvelope networkEnvelop, Connection connection) {
-        if (networkEnvelop instanceof NewBlockBroadcastMessage) {
-            listeners.forEach(listener -> listener.onNewBlockReceived((NewBlockBroadcastMessage) networkEnvelop));
-=======
     public void onMessage(NetworkEnvelope networkEnvelope, Connection connection) {
         if (networkEnvelope instanceof NewBsqBlockBroadcastMessage) {
             listeners.forEach(listener -> listener.onNewBlockReceived((NewBsqBlockBroadcastMessage) networkEnvelope));
->>>>>>> 9330bdbf
         }
     }
 
