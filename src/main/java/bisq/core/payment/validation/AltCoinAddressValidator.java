--- conflicted
+++ resolved
@@ -537,17 +537,14 @@
                         return regexTestFailed;
                     else
                         return new ValidationResult(true);
-<<<<<<< HEAD
-                case "UBQ":
-                    // https://github.com/ethereum/web3.js/blob/master/lib/utils/utils.js#L403
-                    if (!input.matches("^(0x)?[0-9a-fA-F]{40}$"))
-                        return regexTestFailed;
-                    else
-                        return new ValidationResult(true);
-=======
                 case "KOTO":
                     return KOTOAddressValidator.ValidateAddress(input);
->>>>>>> ea29cafa
+                case "UBQ":
+                    // https://github.com/ethereum/web3.js/blob/master/lib/utils/utils.js#L403
+                    if (!input.matches("^(0x)?[0-9a-fA-F]{40}$"))
+                        return regexTestFailed;
+                    else
+                        return new ValidationResult(true);
 
                     // Add new coins at the end...
                 default:
