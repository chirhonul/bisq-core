--- conflicted
+++ resolved
@@ -193,11 +193,7 @@
     protected final String btcNodes, seedNodes, ignoreDevMsg, useDevPrivilegeKeys, useDevMode, useTorForBtc, rpcUser, rpcPassword,
             rpcPort, rpcBlockNotificationPort, dumpBlockchainData, fullDaoNode,
             myAddress, banList, dumpStatistics, maxMemory, socks5ProxyBtcAddress,
-<<<<<<< HEAD
-            socks5ProxyHttpAddress, useAllProvidedNodes, numConnectionForBtc, genesisTxId, genesisBlockHeight, daoActivated;
-=======
-            socks5ProxyHttpAddress, useAllProvidedNodes, numConnectionForBtc, genesisTxId, genesisBlockHeight, referralId;
->>>>>>> 9330bdbf
+            socks5ProxyHttpAddress, useAllProvidedNodes, numConnectionForBtc, genesisTxId, genesisBlockHeight, referralId, daoActivated;
 
 
     public BisqEnvironment(OptionSet options) {
