/*
 * This file is part of Bisq.
 *
 * Bisq is free software: you can redistribute it and/or modify it
 * under the terms of the GNU Affero General Public License as published by
 * the Free Software Foundation, either version 3 of the License, or (at
 * your option) any later version.
 *
 * Bisq is distributed in the hope that it will be useful, but WITHOUT
 * ANY WARRANTY; without even the implied warranty of MERCHANTABILITY or
 * FITNESS FOR A PARTICULAR PURPOSE. See the GNU Affero General Public
 * License for more details.
 *
 * You should have received a copy of the GNU Affero General Public License
 * along with Bisq. If not, see <http://www.gnu.org/licenses/>.
 */

package bisq.core.trade.statistics;

import bisq.core.app.AppOptionKeys;
import bisq.core.locale.CurrencyTuple;
import bisq.core.locale.CurrencyUtil;
import bisq.core.locale.Res;
import bisq.core.offer.Offer;
import bisq.core.offer.OfferPayload;
import bisq.core.provider.price.PriceFeedService;
import bisq.core.trade.Trade;

import bisq.network.p2p.P2PService;
<<<<<<< HEAD
import bisq.network.p2p.storage.HashMapChangedListener;
import bisq.network.p2p.storage.payload.ProtectedStorageEntry;
import bisq.network.p2p.storage.payload.ProtectedStoragePayload;
import bisq.network.p2p.storage.persistence.AppendOnlyDataStoreService;
=======
>>>>>>> 9330bdbf

import bisq.common.UserThread;
import bisq.common.storage.JsonFileManager;
import bisq.common.storage.Storage;
import bisq.common.util.Utilities;

import com.google.inject.Inject;
import com.google.inject.name.Named;

import javafx.collections.FXCollections;
import javafx.collections.ObservableSet;

import java.io.File;

import java.util.ArrayList;
import java.util.Date;
import java.util.HashMap;
import java.util.List;
import java.util.Map;
import java.util.concurrent.TimeUnit;
import java.util.stream.Collectors;

import lombok.extern.slf4j.Slf4j;

import static com.google.common.base.Preconditions.checkNotNull;

@Slf4j
public class TradeStatisticsManager {

    static TradeStatistics2 ConvertToTradeStatistics2(TradeStatistics tradeStatistics) {
        return new TradeStatistics2(tradeStatistics.getDirection(),
                tradeStatistics.getBaseCurrency(),
                tradeStatistics.getCounterCurrency(),
                tradeStatistics.getOfferPaymentMethod(),
                tradeStatistics.getOfferDate(),
                tradeStatistics.isOfferUseMarketBasedPrice(),
                tradeStatistics.getOfferMarketPriceMargin(),
                tradeStatistics.getOfferAmount(),
                tradeStatistics.getOfferMinAmount(),
                tradeStatistics.getOfferId(),
                tradeStatistics.getTradePrice().getValue(),
                tradeStatistics.getTradeAmount().getValue(),
                tradeStatistics.getTradeDate().getTime(),
                tradeStatistics.getDepositTxId(),
                null,
                tradeStatistics.getExtraDataMap());
    }

    private final JsonFileManager jsonFileManager;
    private final P2PService p2PService;
    private final PriceFeedService priceFeedService;
    private final ReferralIdService referralIdService;
    private final boolean dumpStatistics;
    private final ObservableSet<TradeStatistics2> observableTradeStatisticsSet = FXCollections.observableSet();

    @Inject
    public TradeStatisticsManager(P2PService p2PService,
                                  PriceFeedService priceFeedService,
<<<<<<< HEAD
                                  TradeStatistics2StorageService tradeStatistics2StorageService,
                                  AppendOnlyDataStoreService appendOnlyDataStoreService,
=======
                                  ReferralIdService referralIdService,
>>>>>>> 9330bdbf
                                  @Named(Storage.STORAGE_DIR) File storageDir,
                                  @Named(AppOptionKeys.DUMP_STATISTICS) boolean dumpStatistics) {
        this.p2PService = p2PService;
        this.priceFeedService = priceFeedService;
        this.referralIdService = referralIdService;
        this.dumpStatistics = dumpStatistics;
        jsonFileManager = new JsonFileManager(storageDir);

        appendOnlyDataStoreService.addService(tradeStatistics2StorageService);
    }

    public void onAllServicesInitialized() {
        if (dumpStatistics) {
            ArrayList<CurrencyTuple> fiatCurrencyList = new ArrayList<>(CurrencyUtil.getAllSortedFiatCurrencies().stream()
                    .map(e -> new CurrencyTuple(e.getCode(), e.getName(), 8))
                    .collect(Collectors.toList()));
            jsonFileManager.writeToDisc(Utilities.objectToJson(fiatCurrencyList), "fiat_currency_list");

            ArrayList<CurrencyTuple> cryptoCurrencyList = new ArrayList<>(CurrencyUtil.getAllSortedCryptoCurrencies().stream()
                    .map(e -> new CurrencyTuple(e.getCode(), e.getName(), 8))
                    .collect(Collectors.toList()));
            cryptoCurrencyList.add(0, new CurrencyTuple(Res.getBaseCurrencyCode(), Res.getBaseCurrencyName(), 8));
            jsonFileManager.writeToDisc(Utilities.objectToJson(cryptoCurrencyList), "crypto_currency_list");
        }

        p2PService.getP2PDataStorage().addAppendOnlyDataStoreListener(payload -> {
            if (payload instanceof TradeStatistics2)
                addToMap((TradeStatistics2) payload, true);
        });

<<<<<<< HEAD
        p2PService.getP2PDataStorage().getAppendOnlyDataStoreMap().values().forEach(e -> {
            if (e instanceof TradeStatistics2)
                addToMap((TradeStatistics2) e, false);
        });

        //TODO can be removed after version older than v0.6.0 are not used anymore
        // We listen to TradeStatistics objects from old clients as well and convert them into TradeStatistics2 objects
        p2PService.addHashSetChangedListener(new HashMapChangedListener() {
            @Override
            public void onAdded(ProtectedStorageEntry data) {
                final ProtectedStoragePayload protectedStoragePayload = data.getProtectedStoragePayload();
                if (protectedStoragePayload instanceof TradeStatistics)
                    p2PService.getP2PDataStorage().addPersistableNetworkPayload(ConvertToTradeStatistics2((TradeStatistics) protectedStoragePayload),
                            p2PService.getNetworkNode().getNodeAddress(), true, false, false, false);
            }

            @Override
            public void onRemoved(ProtectedStorageEntry data) {
                // We don't remove items
            }
        });
=======
        Map<String, TradeStatistics2> map = new HashMap<>();
        p2PService.getP2PDataStorage().getPersistableNetworkPayloadList().getMap().values().stream()
                .filter(e -> e instanceof TradeStatistics2)
                .forEach(e -> addToMap((TradeStatistics2) e, map));
        observableTradeStatisticsSet.addAll(map.values());
>>>>>>> 9330bdbf

        priceFeedService.applyLatestBisqMarketPrice(observableTradeStatisticsSet);
        dump();

        // print all currencies sorted by nr. of trades
        // printAllCurrencyStats();
    }

    public void publishTradeStatistics(List<Trade> trades) {
        for (int i = 0; i < trades.size(); i++) {
            Trade trade = trades.get(i);

            Map<String, String> extraDataMap = null;
            if (referralIdService.getOptionalReferralId().isPresent()) {
                extraDataMap = new HashMap<>();
                extraDataMap.put(OfferPayload.REFERRAL_ID, referralIdService.getOptionalReferralId().get());
            }
            Offer offer = trade.getOffer();
            checkNotNull(offer, "offer must not ne null");
            checkNotNull(trade.getTradeAmount(), "trade.getTradeAmount() must not ne null");
            TradeStatistics2 tradeStatistics = new TradeStatistics2(offer.getOfferPayload(),
                    trade.getTradePrice(),
                    trade.getTradeAmount(),
                    trade.getDate(),
                    (trade.getDepositTx() != null ? trade.getDepositTx().getHashAsString() : ""),
                    extraDataMap);
            addToMap(tradeStatistics, true);

            // We only republish trades from last 10 days
            if ((new Date().getTime() - trade.getDate().getTime()) < TimeUnit.DAYS.toMillis(10)) {
                long delay = 5000;
                long minDelay = (i + 1) * delay;
                long maxDelay = (i + 2) * delay;
                UserThread.runAfterRandomDelay(() -> {
                    p2PService.addPersistableNetworkPayload(tradeStatistics, true);
                }, minDelay, maxDelay, TimeUnit.MILLISECONDS);
            }
        }
    }

    public void addToMap(TradeStatistics2 tradeStatistics, boolean storeLocally) {
        if (!observableTradeStatisticsSet.contains(tradeStatistics)) {
            boolean itemAlreadyAdded = observableTradeStatisticsSet.stream()
                    .anyMatch(e -> (e.getOfferId().equals(tradeStatistics.getOfferId())));
            if (!itemAlreadyAdded) {
                observableTradeStatisticsSet.add(tradeStatistics);
                if (storeLocally) {
                    priceFeedService.applyLatestBisqMarketPrice(observableTradeStatisticsSet);
                    dump();
                }
            } else {
                log.debug("We have already an item with the same offer ID. That might happen if both the maker and the taker published the tradeStatistics");
            }
        }
    }

    public void addToMap(TradeStatistics2 tradeStatistics, Map<String, TradeStatistics2> map) {
        TradeStatistics2 prevValue = map.putIfAbsent(tradeStatistics.getOfferId(), tradeStatistics);
        if (prevValue != null)
            log.debug("We have already an item with the same offer ID. That might happen if both the maker and the taker published the tradeStatistics");
    }

    public ObservableSet<TradeStatistics2> getObservableTradeStatisticsSet() {
        return observableTradeStatisticsSet;
    }

    private void dump() {
        if (dumpStatistics) {
            // We store the statistics as json so it is easy for further processing (e.g. for web based services)
            // TODO This is just a quick solution for storing to one file.
            // 1 statistic entry has 500 bytes as json.
            // Need a more scalable solution later when we get more volume.
            // The flag will only be activated by dedicated nodes, so it should not be too critical for the moment, but needs to
            // get improved. Maybe a LevelDB like DB...? Could be impl. in a headless version only.
            List<TradeStatisticsForJson> list = observableTradeStatisticsSet.stream().map(TradeStatisticsForJson::new).collect(Collectors.toList());
            list.sort((o1, o2) -> (o1.tradeDate < o2.tradeDate ? 1 : (o1.tradeDate == o2.tradeDate ? 0 : -1)));
            TradeStatisticsForJson[] array = new TradeStatisticsForJson[list.size()];
            list.toArray(array);
            jsonFileManager.writeToDisc(Utilities.objectToJson(array), "trade_statistics");
        }
    }
}<|MERGE_RESOLUTION|>--- conflicted
+++ resolved
@@ -27,13 +27,10 @@
 import bisq.core.trade.Trade;
 
 import bisq.network.p2p.P2PService;
-<<<<<<< HEAD
 import bisq.network.p2p.storage.HashMapChangedListener;
 import bisq.network.p2p.storage.payload.ProtectedStorageEntry;
 import bisq.network.p2p.storage.payload.ProtectedStoragePayload;
 import bisq.network.p2p.storage.persistence.AppendOnlyDataStoreService;
-=======
->>>>>>> 9330bdbf
 
 import bisq.common.UserThread;
 import bisq.common.storage.JsonFileManager;
@@ -92,12 +89,9 @@
     @Inject
     public TradeStatisticsManager(P2PService p2PService,
                                   PriceFeedService priceFeedService,
-<<<<<<< HEAD
                                   TradeStatistics2StorageService tradeStatistics2StorageService,
                                   AppendOnlyDataStoreService appendOnlyDataStoreService,
-=======
                                   ReferralIdService referralIdService,
->>>>>>> 9330bdbf
                                   @Named(Storage.STORAGE_DIR) File storageDir,
                                   @Named(AppOptionKeys.DUMP_STATISTICS) boolean dumpStatistics) {
         this.p2PService = p2PService;
@@ -128,11 +122,11 @@
                 addToMap((TradeStatistics2) payload, true);
         });
 
-<<<<<<< HEAD
-        p2PService.getP2PDataStorage().getAppendOnlyDataStoreMap().values().forEach(e -> {
-            if (e instanceof TradeStatistics2)
-                addToMap((TradeStatistics2) e, false);
-        });
+        Map<String, TradeStatistics2> map = new HashMap<>();
+        p2PService.getP2PDataStorage().getAppendOnlyDataStoreMap().values().stream()
+                .filter(e -> e instanceof TradeStatistics2)
+                .forEach(e -> addToMap((TradeStatistics2) e, map));
+        observableTradeStatisticsSet.addAll(map.values());
 
         //TODO can be removed after version older than v0.6.0 are not used anymore
         // We listen to TradeStatistics objects from old clients as well and convert them into TradeStatistics2 objects
@@ -150,13 +144,6 @@
                 // We don't remove items
             }
         });
-=======
-        Map<String, TradeStatistics2> map = new HashMap<>();
-        p2PService.getP2PDataStorage().getPersistableNetworkPayloadList().getMap().values().stream()
-                .filter(e -> e instanceof TradeStatistics2)
-                .forEach(e -> addToMap((TradeStatistics2) e, map));
-        observableTradeStatisticsSet.addAll(map.values());
->>>>>>> 9330bdbf
 
         priceFeedService.applyLatestBisqMarketPrice(observableTradeStatisticsSet);
         dump();
