--- conflicted
+++ resolved
@@ -20,12 +20,8 @@
 }
 
 dependencies {
-<<<<<<< HEAD
     compile 'network.bisq:bisq-common:-SNAPSHOT'
-    compile 'network.bisq:bisq-assets:-SNAPSHOT'
-=======
     compile 'network.bisq:bisq-assets:0.7.2'
->>>>>>> b16e6ae9
     compile 'network.bisq:bisq-p2p:-SNAPSHOT'
     compile 'net.sf.jopt-simple:jopt-simple:5.0.3'
     compile('network.bisq.btcd-cli4j:btcd-cli4j-core:cb5c474b') {
