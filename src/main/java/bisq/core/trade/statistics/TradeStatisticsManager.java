/*
 * This file is part of Bisq.
 *
 * Bisq is free software: you can redistribute it and/or modify it
 * under the terms of the GNU Affero General Public License as published by
 * the Free Software Foundation, either version 3 of the License, or (at
 * your option) any later version.
 *
 * Bisq is distributed in the hope that it will be useful, but WITHOUT
 * ANY WARRANTY; without even the implied warranty of MERCHANTABILITY or
 * FITNESS FOR A PARTICULAR PURPOSE. See the GNU Affero General Public
 * License for more details.
 *
 * You should have received a copy of the GNU Affero General Public License
 * along with Bisq. If not, see <http://www.gnu.org/licenses/>.
 */

package bisq.core.trade.statistics;

import bisq.core.app.AppOptionKeys;
import bisq.core.locale.CurrencyTuple;
import bisq.core.locale.CurrencyUtil;
import bisq.core.locale.Res;
import bisq.core.provider.price.PriceFeedService;
import bisq.core.trade.Trade;

import bisq.network.p2p.P2PService;
import bisq.network.p2p.storage.HashMapChangedListener;
import bisq.network.p2p.storage.payload.ProtectedStorageEntry;
import bisq.network.p2p.storage.payload.ProtectedStoragePayload;

import bisq.common.UserThread;
import bisq.common.storage.JsonFileManager;
import bisq.common.storage.Storage;
import bisq.common.util.Utilities;

import com.google.inject.Inject;
import com.google.inject.name.Named;

import javafx.collections.FXCollections;
import javafx.collections.ObservableSet;

import java.io.File;

import java.util.ArrayList;
import java.util.Date;
import java.util.HashMap;
import java.util.HashSet;
import java.util.List;
import java.util.Map;
import java.util.Set;
import java.util.concurrent.TimeUnit;
import java.util.stream.Collectors;

import lombok.extern.slf4j.Slf4j;

@Slf4j
public class TradeStatisticsManager {

    static TradeStatistics2 ConvertToTradeStatistics2(TradeStatistics tradeStatistics) {
        return new TradeStatistics2(tradeStatistics.getDirection(),
                tradeStatistics.getBaseCurrency(),
                tradeStatistics.getCounterCurrency(),
                tradeStatistics.getOfferPaymentMethod(),
                tradeStatistics.getOfferDate(),
                tradeStatistics.isOfferUseMarketBasedPrice(),
                tradeStatistics.getOfferMarketPriceMargin(),
                tradeStatistics.getOfferAmount(),
                tradeStatistics.getOfferMinAmount(),
                tradeStatistics.getOfferId(),
                tradeStatistics.getTradePrice().getValue(),
                tradeStatistics.getTradeAmount().getValue(),
                tradeStatistics.getTradeDate().getTime(),
                tradeStatistics.getDepositTxId(),
                null,
                tradeStatistics.getExtraDataMap());
    }

    private final JsonFileManager jsonFileManager;
    private final P2PService p2PService;
    private final PriceFeedService priceFeedService;
    private final boolean dumpStatistics;
    private final ObservableSet<TradeStatistics2> observableTradeStatisticsSet = FXCollections.observableSet();
    private final HashSet<TradeStatistics2> tradeStatisticsSet = new HashSet<>();

    @Inject
    public TradeStatisticsManager(P2PService p2PService,
                                  PriceFeedService priceFeedService,
                                  @Named(Storage.STORAGE_DIR) File storageDir,
                                  @Named(AppOptionKeys.DUMP_STATISTICS) boolean dumpStatistics) {
        this.p2PService = p2PService;
        this.priceFeedService = priceFeedService;
        this.dumpStatistics = dumpStatistics;
        jsonFileManager = new JsonFileManager(storageDir);
    }

    public void onAllServicesInitialized() {
        if (dumpStatistics) {
            ArrayList<CurrencyTuple> fiatCurrencyList = new ArrayList<>(CurrencyUtil.getAllSortedFiatCurrencies().stream()
                    .map(e -> new CurrencyTuple(e.getCode(), e.getName(), 8))
                    .collect(Collectors.toList()));
            jsonFileManager.writeToDisc(Utilities.objectToJson(fiatCurrencyList), "fiat_currency_list");

            ArrayList<CurrencyTuple> cryptoCurrencyList = new ArrayList<>(CurrencyUtil.getAllSortedCryptoCurrencies().stream()
                    .map(e -> new CurrencyTuple(e.getCode(), e.getName(), 8))
                    .collect(Collectors.toList()));
            cryptoCurrencyList.add(0, new CurrencyTuple(Res.getBaseCurrencyCode(), Res.getBaseCurrencyName(), 8));
            jsonFileManager.writeToDisc(Utilities.objectToJson(cryptoCurrencyList), "crypto_currency_list");
        }

        p2PService.getP2PDataStorage().addPersistableNetworkPayloadMapListener(payload -> {
            if (payload instanceof TradeStatistics2)
                addToMap((TradeStatistics2) payload, true);
        });

        p2PService.getP2PDataStorage().getPersistableNetworkPayloadList().getMap().values().forEach(e -> {
            if (e instanceof TradeStatistics2)
                addToMap((TradeStatistics2) e, false);
        });

        //TODO can be removed after version older than v0.6.0 are not used anymore
        // We listen to TradeStatistics objects from old clients as well and convert them into TradeStatistics2 objects
        p2PService.addHashSetChangedListener(new HashMapChangedListener() {
            @Override
            public void onAdded(ProtectedStorageEntry data) {
                final ProtectedStoragePayload protectedStoragePayload = data.getProtectedStoragePayload();
                if (protectedStoragePayload instanceof TradeStatistics)
                    p2PService.getP2PDataStorage().addPersistableNetworkPayload(ConvertToTradeStatistics2((TradeStatistics) protectedStoragePayload),
                            p2PService.getNetworkNode().getNodeAddress(), true, false, false, false);
            }

            @Override
            public void onRemoved(ProtectedStorageEntry data) {
                // We don't remove items
            }
        });

        priceFeedService.applyLatestBisqMarketPrice(tradeStatisticsSet);
        dump();

        // print all currencies sorted by nr. of trades
        // printAllCurrencyStats();
    }

    public void publishTradeStatistics(List<Trade> trades) {
        for (int i = 0; i < trades.size(); i++) {
            Trade trade = trades.get(i);
            TradeStatistics2 tradeStatistics = new TradeStatistics2(trade.getOffer().getOfferPayload(),
                    trade.getTradePrice(),
                    trade.getTradeAmount(),
                    trade.getDate(),
                    (trade.getDepositTx() != null ? trade.getDepositTx().getHashAsString() : ""));
            addToMap(tradeStatistics, true);

            // We only republish trades from last 10 days
            if ((new Date().getTime() - trade.getDate().getTime()) < TimeUnit.DAYS.toMillis(10)) {
                long delay = 5000;
                long minDelay = (i + 1) * delay;
                long maxDelay = (i + 2) * delay;
                UserThread.runAfterRandomDelay(() -> {
                    p2PService.addPersistableNetworkPayload(tradeStatistics, true);
                }, minDelay, maxDelay, TimeUnit.MILLISECONDS);
            }
        }
    }

    public void addToMap(TradeStatistics2 tradeStatistics, boolean storeLocally) {
        if (!tradeStatisticsSet.contains(tradeStatistics)) {
            boolean itemAlreadyAdded = tradeStatisticsSet.stream().filter(e -> (e.getOfferId().equals(tradeStatistics.getOfferId()))).findAny().isPresent();
            if (!itemAlreadyAdded) {
                tradeStatisticsSet.add(tradeStatistics);
                observableTradeStatisticsSet.add(tradeStatistics);

                tradeStatistics.getTradePrice().getValue();

                if (storeLocally) {
                    priceFeedService.applyLatestBisqMarketPrice(tradeStatisticsSet);
                    dump();
                }
            } else {
                log.debug("We have already an item with the same offer ID. That might happen if both the maker and the taker published the tradeStatistics");
            }
        }
    }

    public ObservableSet<TradeStatistics2> getObservableTradeStatisticsSet() {
        return observableTradeStatisticsSet;
    }

    private void dump() {
        if (dumpStatistics) {
            // We store the statistics as json so it is easy for further processing (e.g. for web based services)
            // TODO This is just a quick solution for storing to one file.
            // 1 statistic entry has 500 bytes as json.
            // Need a more scalable solution later when we get more volume.
            // The flag will only be activated by dedicated nodes, so it should not be too critical for the moment, but needs to
            // get improved. Maybe a LevelDB like DB...? Could be impl. in a headless version only.
            List<TradeStatisticsForJson> list = tradeStatisticsSet.stream().map(TradeStatisticsForJson::new).collect(Collectors.toList());
            list.sort((o1, o2) -> (o1.tradeDate < o2.tradeDate ? 1 : (o1.tradeDate == o2.tradeDate ? 0 : -1)));
            TradeStatisticsForJson[] array = new TradeStatisticsForJson[list.size()];
            list.toArray(array);
            jsonFileManager.writeToDisc(Utilities.objectToJson(array), "trade_statistics");
        }
    }

    private void printAllCurrencyStats() {
        Map<String, Set<TradeStatistics2>> map1 = new HashMap<>();
        for (TradeStatistics2 tradeStatistics : tradeStatisticsSet) {
            if (CurrencyUtil.isFiatCurrency(tradeStatistics.getCounterCurrency())) {
                final String counterCurrency = CurrencyUtil.getNameAndCode(tradeStatistics.getCounterCurrency());
                if (!map1.containsKey(counterCurrency))
                    map1.put(counterCurrency, new HashSet<>());

                map1.get(counterCurrency).add(tradeStatistics);
            }
        }

        StringBuilder sb1 = new StringBuilder("\nAll traded Fiat currencies:\n");
        map1.entrySet().stream()
                .sorted((o1, o2) -> Integer.valueOf(o2.getValue().size()).compareTo(o1.getValue().size()))
                .forEach(e -> sb1.append(e.getKey()).append(": ").append(e.getValue().size()).append("\n"));
        log.error(sb1.toString());

        Map<String, Set<TradeStatistics2>> map2 = new HashMap<>();
        for (TradeStatistics2 tradeStatistics : tradeStatisticsSet) {
            if (CurrencyUtil.isCryptoCurrency(tradeStatistics.getBaseCurrency())) {
                final String code = CurrencyUtil.getNameAndCode(tradeStatistics.getBaseCurrency());
                if (!map2.containsKey(code))
                    map2.put(code, new HashSet<>());

                map2.get(code).add(tradeStatistics);
            }
        }

        List<String> allCryptoCurrencies = new ArrayList<>();
        Set<String> coinsWithValidator = new HashSet<>();

        // List of coins with validator before 0.6.0 hard requirements for address validator
        coinsWithValidator.add("BTC");
        coinsWithValidator.add("BSQ");
        coinsWithValidator.add("LTC");
        coinsWithValidator.add("DOGE");
        coinsWithValidator.add("DASH");
        coinsWithValidator.add("ETH");
        coinsWithValidator.add("PIVX");
        coinsWithValidator.add("IOP");
        coinsWithValidator.add("888");
        coinsWithValidator.add("ZEC");
        coinsWithValidator.add("GBYTE");
        coinsWithValidator.add("NXT");

        // All those need to have a address validator
        Set<String> newlyAdded = new HashSet<>();
        // v0.6.0
        newlyAdded.add("DCT");
        newlyAdded.add("PNC");
        newlyAdded.add("WAC");
        newlyAdded.add("ZEN");
        newlyAdded.add("ELLA");
        newlyAdded.add("XCN");
        newlyAdded.add("TRC");
        newlyAdded.add("INXT");
        newlyAdded.add("PART");
        // v0.6.1
        newlyAdded.add("MAD");
        newlyAdded.add("BCH");
        newlyAdded.add("BCHC");
        newlyAdded.add("BTG");
        // v0.6.2
        newlyAdded.add("CAGE");
        newlyAdded.add("CRED");
        newlyAdded.add("XSPEC");
        // v0.6.3
        newlyAdded.add("WILD");
        newlyAdded.add("ONION");
        // v0.6.4
        newlyAdded.add("CREA");
        newlyAdded.add("XIN");
        // v0.6.5
        newlyAdded.add("BETR");
        newlyAdded.add("MVT");
        newlyAdded.add("REF");
        // v0.6.6
        newlyAdded.add("STL");
        newlyAdded.add("DAI");
        newlyAdded.add("YTN");
        newlyAdded.add("DARX");
        newlyAdded.add("ODN");
        newlyAdded.add("CDT");
        newlyAdded.add("DGM");
        newlyAdded.add("SCS");
        newlyAdded.add("SOS");
        newlyAdded.add("ACH");
        newlyAdded.add("VDN");
        // v0.7.0
        newlyAdded.add("ALC");
        newlyAdded.add("DIN");
        newlyAdded.add("NAH");
        newlyAdded.add("ROI");
        newlyAdded.add("WMCC");
        newlyAdded.add("RTO");
        newlyAdded.add("KOTO");
<<<<<<< HEAD
        newlyAdded.add("ICH");
=======
        newlyAdded.add("PHR");
        newlyAdded.add("UBQ");
        newlyAdded.add("QWARK");
        newlyAdded.add("GEO");
        newlyAdded.add("GRANS");
>>>>>>> 27a04305

        coinsWithValidator.addAll(newlyAdded);

        CurrencyUtil.getAllSortedCryptoCurrencies()
                .forEach(e -> allCryptoCurrencies.add(e.getNameAndCode()));
        StringBuilder sb2 = new StringBuilder("\nAll traded Crypto currencies:\n");
        StringBuilder sb3 = new StringBuilder("\nNever traded Crypto currencies:\n");
        map2.entrySet().stream()
                .sorted((o1, o2) -> Integer.compare(o2.getValue().size(), o1.getValue().size()))
                .forEach(e -> {
                    final String key = e.getKey();
                    sb2.append(key).append(": ").append(e.getValue().size()).append("\n");
                    // key is: USD Tether (USDT)
                    String code = key.substring(key.indexOf("(") + 1, key.length() - 1);
                    if (!coinsWithValidator.contains(code) && !newlyAdded.contains(code))
                        allCryptoCurrencies.remove(key);
                });
        log.error(sb2.toString());

        // Not considered age of newly added coins, so take care with removal if coin was added recently.
        allCryptoCurrencies.sort(String::compareTo);
        allCryptoCurrencies
                .forEach(e -> {
                    // key is: USD Tether (USDT)
                    String code = e.substring(e.indexOf("(") + 1, e.length() - 1);
                    if (!coinsWithValidator.contains(code) && !newlyAdded.contains(code))
                        sb3.append(e).append("\n");
                });
        log.error(sb3.toString());
    }
}<|MERGE_RESOLUTION|>--- conflicted
+++ resolved
@@ -300,15 +300,12 @@
         newlyAdded.add("WMCC");
         newlyAdded.add("RTO");
         newlyAdded.add("KOTO");
-<<<<<<< HEAD
-        newlyAdded.add("ICH");
-=======
         newlyAdded.add("PHR");
         newlyAdded.add("UBQ");
         newlyAdded.add("QWARK");
         newlyAdded.add("GEO");
         newlyAdded.add("GRANS");
->>>>>>> 27a04305
+        newlyAdded.add("ICH");
 
         coinsWithValidator.addAll(newlyAdded);
 
