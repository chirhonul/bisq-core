/*
 * This file is part of Bisq.
 *
 * Bisq is free software: you can redistribute it and/or modify it
 * under the terms of the GNU Affero General Public License as published by
 * the Free Software Foundation, either version 3 of the License, or (at
 * your option) any later version.
 *
 * Bisq is distributed in the hope that it will be useful, but WITHOUT
 * ANY WARRANTY; without even the implied warranty of MERCHANTABILITY or
 * FITNESS FOR A PARTICULAR PURPOSE. See the GNU Affero General Public
 * License for more details.
 *
 * You should have received a copy of the GNU Affero General Public License
 * along with Bisq. If not, see <http://www.gnu.org/licenses/>.
 */

package bisq.core.payment.validation;

import bisq.core.app.BisqEnvironment;
import bisq.core.locale.Res;
import bisq.core.payment.validation.altcoins.ByteballAddressValidator;
import bisq.core.payment.validation.altcoins.NxtReedSolomonValidator;
import bisq.core.payment.validation.altcoins.OctocoinAddressValidator;
import bisq.core.payment.validation.altcoins.PNCAddressValidator;
import bisq.core.payment.validation.altcoins.WMCCAddressValidator;
import bisq.core.payment.validation.altcoins.XCNAddressValidator;
import bisq.core.payment.validation.altcoins.YTNAddressValidator;
import bisq.core.payment.validation.altcoins.KOTOAddressValidator;
import bisq.core.payment.validation.params.ACHParams;
import bisq.core.payment.validation.params.AlcParams;
import bisq.core.payment.validation.params.CageParams;
import bisq.core.payment.validation.params.CreaParams;
import bisq.core.payment.validation.params.IOPParams;
import bisq.core.payment.validation.params.ODNParams;
import bisq.core.payment.validation.params.OctocoinParams;
import bisq.core.payment.validation.params.OnionParams;
import bisq.core.payment.validation.params.PARTParams;
import bisq.core.payment.validation.params.PNCParams;
import bisq.core.payment.validation.params.PivxParams;
import bisq.core.payment.validation.params.SpeedCashParams;
import bisq.core.payment.validation.params.StrayaParams;
import bisq.core.payment.validation.params.TerracoinParams;
import bisq.core.payment.validation.params.WACoinsParams;
import bisq.core.payment.validation.params.WMCCParams;
import bisq.core.payment.validation.params.XspecParams;
import bisq.core.payment.validation.params.btc.BTGParams;
import bisq.core.payment.validation.params.btc.BtcMainNetParamsForValidation;
import bisq.core.util.validation.InputValidator;

import org.libdohj.params.DashMainNetParams;
import org.libdohj.params.DashRegTestParams;
import org.libdohj.params.DashTestNet3Params;
import org.libdohj.params.DogecoinMainNetParams;
import org.libdohj.params.LitecoinMainNetParams;
import org.libdohj.params.LitecoinRegTestParams;
import org.libdohj.params.LitecoinTestNet3Params;

import org.bitcoinj.core.Address;
import org.bitcoinj.core.AddressFormatException;
import org.bitcoinj.core.Base58;
import org.bitcoinj.params.MainNetParams;
import org.bitcoinj.params.RegTestParams;
import org.bitcoinj.params.TestNet3Params;

import lombok.extern.slf4j.Slf4j;

import org.jetbrains.annotations.NotNull;

@Slf4j
public final class AltCoinAddressValidator extends InputValidator {

    private String currencyCode;

    ///////////////////////////////////////////////////////////////////////////////////////////
    // Public methods
    ///////////////////////////////////////////////////////////////////////////////////////////

    public void setCurrencyCode(String currencyCode) {
        this.currencyCode = currencyCode;
    }

    @Override
    public ValidationResult validate(String input) {
        ValidationResult validationResult = super.validate(input);
        if (!validationResult.isValid || currencyCode == null) {
            return validationResult;
        } else {
            ValidationResult wrongChecksum = new ValidationResult(false,
                    Res.get("validation.altcoin.wrongChecksum"));
            ValidationResult regexTestFailed = new ValidationResult(false,
                    Res.get("validation.altcoin.wrongStructure", currencyCode));

            switch (currencyCode) {
                case "BTC":
                    try {
                        switch (BisqEnvironment.getBaseCurrencyNetwork()) {
                            case BTC_MAINNET:
                                Address.fromBase58(MainNetParams.get(), input);
                                break;
                            case BTC_TESTNET:
                                Address.fromBase58(TestNet3Params.get(), input);
                                break;
                            case BTC_REGTEST:
                                Address.fromBase58(RegTestParams.get(), input);
                                break;
                            case LTC_MAINNET:
                            case LTC_TESTNET:
                            case LTC_REGTEST:
                            case DASH_MAINNET:
                            case DASH_TESTNET:
                            case DASH_REGTEST:
                                // We cannot use MainNetParams because that would be one of the other base currencies,
                                // so we cloned the MainNetParams to BtcMainNetParamsForValidation
                                Address.fromBase58(BtcMainNetParamsForValidation.get(), input);
                                return new ValidationResult(true);
                        }
                        return new ValidationResult(true);
                    } catch (AddressFormatException e) {
                        return new ValidationResult(false, getErrorMessage(e));
                    }
                case "BSQ":
                    if (!input.startsWith("B"))
                        return new ValidationResult(false, Res.get("validation.altcoin.invalidAddress",
                                currencyCode, "BSQ address must start with \"B\""));

                    String addressAsBtc = input.substring(1, input.length());
                    try {
                        switch (BisqEnvironment.getBaseCurrencyNetwork()) {
                            case BTC_MAINNET:
                                Address.fromBase58(MainNetParams.get(), addressAsBtc);
                                break;
                            case BTC_TESTNET:
                                Address.fromBase58(TestNet3Params.get(), addressAsBtc);
                                break;
                            case BTC_REGTEST:
                                Address.fromBase58(RegTestParams.get(), addressAsBtc);
                                break;
                        }
                        return new ValidationResult(true);
                    } catch (AddressFormatException e) {
                        return new ValidationResult(false, getErrorMessage(e));
                    }
                case "LTC":
                    try {
                        switch (BisqEnvironment.getBaseCurrencyNetwork()) {
                            case BTC_MAINNET:
                            case BTC_TESTNET:
                            case BTC_REGTEST:
                            case DASH_MAINNET:
                            case DASH_TESTNET:
                            case DASH_REGTEST:
                            case LTC_MAINNET:
                                Address.fromBase58(LitecoinMainNetParams.get(), input);
                                break;
                            case LTC_TESTNET:
                                Address.fromBase58(LitecoinTestNet3Params.get(), input);
                                break;
                            case LTC_REGTEST:
                                Address.fromBase58(LitecoinRegTestParams.get(), input);
                                break;
                        }
                        return new InputValidator.ValidationResult(true);
                    } catch (AddressFormatException e) {
                        return new ValidationResult(false, getErrorMessage(e));
                    }
                case "DOGE":
                    try {
                        Address.fromBase58(DogecoinMainNetParams.get(), input);
                        return new ValidationResult(true);
                    } catch (AddressFormatException e) {
                        return new ValidationResult(false, getErrorMessage(e));
                    }
                case "DASH":
                    try {
                        switch (BisqEnvironment.getBaseCurrencyNetwork()) {
                            case BTC_MAINNET:
                            case BTC_TESTNET:
                            case BTC_REGTEST:
                            case LTC_MAINNET:
                            case LTC_TESTNET:
                            case LTC_REGTEST:
                            case DASH_MAINNET:
                                Address.fromBase58(DashMainNetParams.get(), input);
                                break;
                            case DASH_TESTNET:
                                Address.fromBase58(DashTestNet3Params.get(), input);
                                break;
                            case DASH_REGTEST:
                                Address.fromBase58(DashRegTestParams.get(), input);
                                break;
                        }
                        return new ValidationResult(true);
                    } catch (AddressFormatException e) {
                        return new ValidationResult(false, getErrorMessage(e));
                    }
                case "ETH":
                    // https://github.com/ethereum/web3.js/blob/master/lib/utils/utils.js#L403
                    if (!input.matches("^(0x)?[0-9a-fA-F]{40}$"))
                        return regexTestFailed;
                    else
                        return new ValidationResult(true);
                case "PIVX":
                    if (input.matches("^[D][a-km-zA-HJ-NP-Z1-9]{25,34}$")) {
                        //noinspection ConstantConditions
                        try {
                            Address.fromBase58(PivxParams.get(), input);
                            return new ValidationResult(true);
                        } catch (AddressFormatException e) {
                            return new ValidationResult(false, getErrorMessage(e));
                        }
                    } else {
                        return regexTestFailed;
                    }
                case "IOP":
                    if (input.matches("^[p][a-km-zA-HJ-NP-Z1-9]{25,34}$")) {
                        //noinspection ConstantConditions
                        try {
                            Address.fromBase58(IOPParams.get(), input);
                            return new ValidationResult(true);
                        } catch (AddressFormatException e) {
                            return new ValidationResult(false, getErrorMessage(e));
                        }
                    } else {
                        return regexTestFailed;
                    }
                case "888":
                    if (input.matches("^[83][a-km-zA-HJ-NP-Z1-9]{25,34}$")) {
                        if (OctocoinAddressValidator.ValidateAddress(input)) {
                            try {
                                Address.fromBase58(OctocoinParams.get(), input);
                                return new ValidationResult(true);
                            } catch (AddressFormatException e) {
                                return new ValidationResult(false, getErrorMessage(e));
                            }
                        } else {
                            return wrongChecksum;
                        }
                    } else {
                        return regexTestFailed;
                    }
                case "ZEC":
                    // We only support t addresses (transparent transactions)
                    if (input.startsWith("t"))
                        return validationResult;
                    else
                        return new ValidationResult(false, Res.get("validation.altcoin.zAddressesNotSupported"));
                case "GBYTE":
                    return ByteballAddressValidator.validate(input);
                case "NXT":
                    if (!input.startsWith("NXT-") || !input.equals(input.toUpperCase())) {
                        return regexTestFailed;
                    }
                    try {
                        long accountId = NxtReedSolomonValidator.decode(input.substring(4));
                        return new ValidationResult(accountId != 0);
                    } catch (NxtReedSolomonValidator.DecodeException e) {
                        return wrongChecksum;
                    }
                case "DCT":
                    if (input.matches("^(?=.{5,63}$)([a-z][a-z0-9-]+[a-z0-9])(\\.[a-z][a-z0-9-]+[a-z0-9])*$"))
                        return new ValidationResult(true);
                    else
                        return regexTestFailed;
                case "PNC":
                    if (input.matches("^[P3][a-km-zA-HJ-NP-Z1-9]{25,34}$")) {
                        if (PNCAddressValidator.ValidateAddress(input)) {
                            try {
                                Address.fromBase58(PNCParams.get(), input);
                                return new ValidationResult(true);
                            } catch (AddressFormatException e) {
                                return new ValidationResult(false, getErrorMessage(e));
                            }
                        } else {
                            return wrongChecksum;
                        }
                    } else {
                        return regexTestFailed;
                    }
                case "WAC":
                    try {
                        Address.fromBase58(WACoinsParams.get(), input);
                    } catch (AddressFormatException e) {
                        return new ValidationResult(false, getErrorMessage(e));
                    }
                    return new ValidationResult(true);
                case "ZEN":
                    try {
                        // Get the non Base58 form of the address and the bytecode of the first two bytes
                        byte[] byteAddress = Base58.decodeChecked(input);
                        int version0 = byteAddress[0] & 0xFF;
                        int version1 = byteAddress[1] & 0xFF;

                        // We only support public ("zn" (0x20,0x89), "t1" (0x1C,0xB8))
                        // and multisig ("zs" (0x20,0x96), "t3" (0x1C,0xBD)) addresses

                        // Fail for private addresses
                        if (version0 == 0x16 && version1 == 0x9A) {
                            // Address starts with "zc"
                            return new ValidationResult(false, Res.get("validation.altcoin.zAddressesNotSupported"));
                        } else if (version0 == 0x1C && (version1 == 0xB8 || version1 == 0xBD)) {
                            // "t1" or "t3" address
                            return new ValidationResult(true);
                        } else if (version0 == 0x20 && (version1 == 0x89 || version1 == 0x96)) {
                            // "zn" or "zs" address
                            return new ValidationResult(true);
                        } else {
                            // Unknown Type
                            return new ValidationResult(false);
                        }
                    } catch (AddressFormatException e) {
                        // Unhandled Exception (probably a checksum error)
                        return new ValidationResult(false);
                    }
                case "ELLA":
                    // https://github.com/ethereum/web3.js/blob/master/lib/utils/utils.js#L403
                    if (!input.matches("^(0x)?[0-9a-fA-F]{40}$"))
                        return regexTestFailed;
                    else
                        return new ValidationResult(true);
                case "XCN":
                    // https://bitcointalk.org/index.php?topic=1801595
                    return XCNAddressValidator.ValidateAddress(input);
                case "TRC":
                    try {
                        Address.fromBase58(TerracoinParams.get(), input);
                    } catch (AddressFormatException e) {
                        return new ValidationResult(false, getErrorMessage(e));
                    }
                    return new ValidationResult(true);
                case "INXT":
                    if (!input.matches("^(0x)?[0-9a-fA-F]{40}$"))
                        return regexTestFailed;
                    else
                        return new ValidationResult(true);
                case "PART":
                    if (input.matches("^[RP][a-km-zA-HJ-NP-Z1-9]{25,34}$")) {
                        //noinspection ConstantConditions
                        try {
                            Address.fromBase58(PARTParams.get(), input);
                            return new ValidationResult(true);
                        } catch (AddressFormatException e) {
                            return new ValidationResult(false, getErrorMessage(e));
                        }
                    } else {
                        return regexTestFailed;
                    }
                case "MDC":
                    if (input.matches("^m[a-zA-Z0-9]{26,33}$"))
                        return new ValidationResult(true);
                    else
                        return regexTestFailed;
                case "BCH":
                    try {
                        Address.fromBase58(BtcMainNetParamsForValidation.get(), input);
                        return new ValidationResult(true);
                    } catch (AddressFormatException e) {
                        return new ValidationResult(false, getErrorMessage(e));
                    }
                case "BCHC":
                    try {
                        Address.fromBase58(BtcMainNetParamsForValidation.get(), input);
                        return new ValidationResult(true);
                    } catch (AddressFormatException e) {
                        return new ValidationResult(false, getErrorMessage(e));
                    }
                case "BTG":
                    try {
                        Address.fromBase58(BTGParams.get(), input);
                        return new ValidationResult(true);
                    } catch (AddressFormatException e) {
                        return new ValidationResult(false, getErrorMessage(e));
                    }
                case "CAGE":
                    if (input.matches("^[D][a-zA-Z0-9]{26,34}$")) {
                        //noinspection ConstantConditions
                        try {
                            Address.fromBase58(CageParams.get(), input);
                            return new ValidationResult(true);
                        } catch (AddressFormatException e) {
                            return new ValidationResult(false, getErrorMessage(e));
                        }
                    } else {
                        return regexTestFailed;
                    }
                case "CRED":
                    if (!input.matches("^(0x)?[0-9a-fA-F]{40}$"))
                        return regexTestFailed;
                    else
                        return new ValidationResult(true);
                case "XSPEC":
                    try {
                        Address.fromBase58(XspecParams.get(), input);
                        return new ValidationResult(true);
                    } catch (AddressFormatException e) {
                        return new ValidationResult(false, getErrorMessage(e));
                    }
                case "WILD":
                    // https://github.com/ethereum/web3.js/blob/master/lib/utils/utils.js#L403
                    if (!input.matches("^(0x)?[0-9a-fA-F]{40}$"))
                        return regexTestFailed;
                    else
                        return new ValidationResult(true);
                case "ONION":
                    try {
                        Address.fromBase58(OnionParams.get(), input);
                        return new ValidationResult(true);
                    } catch (AddressFormatException e) {
                        return new ValidationResult(false, getErrorMessage(e));
                    }
                case "CREA":
                    try {
                        Address.fromBase58(CreaParams.get(), input);
                        return new ValidationResult(true);
                    } catch (AddressFormatException e) {
                        return new ValidationResult(false, getErrorMessage(e));
                    }
                case "XIN":
                    if (!input.matches("^XIN-[A-Z0-9]{4}-[A-Z0-9]{4}-[A-Z0-9]{4}-[A-Z0-9]{5}$"))
                        return regexTestFailed;
                    else
                        return new ValidationResult(true);
                case "BETR":
                    // https://github.com/ethereum/web3.js/blob/master/lib/utils/utils.js#L403
                    if (!input.matches("^(0x)?[0-9a-fA-F]{40}$"))
                        return regexTestFailed;
                    else
                        return new ValidationResult(true);
                case "MVT":
                    if (!input.matches("^(0x)?[0-9a-fA-F]{40}$"))
                        return regexTestFailed;
                    else
                        return new ValidationResult(true);
                case "REF":
                    // https://github.com/ethereum/web3.js/blob/master/lib/utils/utils.js#L403
                    if (!input.matches("^(0x)?[0-9a-fA-F]{40}$"))
                        return regexTestFailed;
                    else
                        return new ValidationResult(true);
                case "STL":
                    if (!input.matches("^(Se)\\d[0-9A-Za-z]{94}$"))
                        return regexTestFailed;
                    else
                        return new ValidationResult(true);
                case "DAI":
                    // https://github.com/ethereum/web3.js/blob/master/lib/utils/utils.js#L403
                    if (!input.matches("^(0x)?[0-9a-fA-F]{40}$"))
                        return regexTestFailed;
                    else
                        return new ValidationResult(true);
                case "YTN":
                    return YTNAddressValidator.ValidateAddress(input);
                case "DARX":
                    if (!input.matches("^[R][a-km-zA-HJ-NP-Z1-9]{25,34}$"))
                        return regexTestFailed;
                    else
                        return new ValidationResult(true);
                case "ODN":
                    try {
                        Address.fromBase58(ODNParams.get(), input);
                        return new ValidationResult(true);
                    } catch (AddressFormatException e) {
                        return new ValidationResult(false, getErrorMessage(e));
                    }
                case "CDT":
                    if (input.startsWith("D"))
                        return new ValidationResult(true);
                    else
                        return new ValidationResult(false);
                case "DGM":
                    if (input.matches("^[D-E][a-zA-Z0-9]{33}$"))
                        return new ValidationResult(true);
                    else
                        return regexTestFailed;
                case "SCS":
                    try {
                        Address.fromBase58(SpeedCashParams.get(), input);
                        return new ValidationResult(true);
                    } catch (AddressFormatException e) {
                        return new ValidationResult(false, getErrorMessage(e));
                    }
                case "SOS":
                    if (!input.matches("^(0x)?[0-9a-fA-F]{40}$"))
                        return regexTestFailed;
                    else
                        return new ValidationResult(true);
                case "ACH":
                    try {
                        Address.fromBase58(ACHParams.get(), input);
                        return new ValidationResult(true);
                    } catch (AddressFormatException e) {
                        return new ValidationResult(false, getErrorMessage(e));
                    }
                case "VDN":
                    if (!input.matches("^[D][0-9a-zA-Z]{33}$"))
                        return regexTestFailed;
                    else
                        return new ValidationResult(true);
                case "ALC":
                    if (input.matches("^[A][a-km-zA-HJ-NP-Z1-9]{25,34}$")) {
                        //noinspection ConstantConditions
                        try {
                            Address.fromBase58(AlcParams.get(), input);
                            return new ValidationResult(true);
                        } catch (AddressFormatException e) {
                            return new ValidationResult(false, getErrorMessage(e));
                        }
                    } else {
                        return regexTestFailed;
                    }
                case "DIN":
                    if (!input.matches("^[D][0-9a-zA-Z]{33}$"))
                        return regexTestFailed;
                    else
                        return new ValidationResult(true);
                case "NAH":
                    if (input.matches("^[S][a-zA-Z0-9]{26,34}$")) {
                        //noinspection ConstantConditions
                        try {
                            Address.fromBase58(StrayaParams.get(), input);
                            return new ValidationResult(true);
                        } catch (AddressFormatException e) {
                            return new ValidationResult(false, getErrorMessage(e));
                        }
                    } else {
                        return regexTestFailed;
                    }
                case "ROI":
                    if (!input.matches("^[R][0-9a-zA-Z]{33}$"))
                        return regexTestFailed;
                    else
                        return new ValidationResult(true);
                case "WMCC":
                    return WMCCAddressValidator.ValidateAddress(WMCCParams.get(), input);
                case "RTO":
                    if (!input.matches("^[A][0-9A-Za-z]{94}$"))
                        return regexTestFailed;
                    else
                        return new ValidationResult(true);
<<<<<<< HEAD
                case "QWARK":
                    if (!input.matches("^(0x)?[0-9a-fA-F]{40}$"))
                        return regexTestFailed;
                    else
                        return new ValidationResult(true);
=======
                case "KOTO":
                    return KOTOAddressValidator.ValidateAddress(input);
>>>>>>> ea29cafa

                    // Add new coins at the end...
                default:
                    log.debug("Validation for AltCoinAddress not implemented yet. currencyCode: " + currencyCode);
                    return validationResult;
            }
        }
    }

    @NotNull
    private String getErrorMessage(AddressFormatException e) {
        return Res.get("validation.altcoin.invalidAddress", currencyCode, e.getMessage());
    }
}<|MERGE_RESOLUTION|>--- conflicted
+++ resolved
@@ -537,16 +537,13 @@
                         return regexTestFailed;
                     else
                         return new ValidationResult(true);
-<<<<<<< HEAD
-                case "QWARK":
-                    if (!input.matches("^(0x)?[0-9a-fA-F]{40}$"))
-                        return regexTestFailed;
-                    else
-                        return new ValidationResult(true);
-=======
                 case "KOTO":
                     return KOTOAddressValidator.ValidateAddress(input);
->>>>>>> ea29cafa
+                case "QWARK":
+                    if (!input.matches("^(0x)?[0-9a-fA-F]{40}$"))
+                        return regexTestFailed;
+                    else
+                        return new ValidationResult(true);
 
                     // Add new coins at the end...
                 default:
