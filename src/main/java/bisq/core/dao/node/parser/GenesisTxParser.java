--- conflicted
+++ resolved
@@ -33,12 +33,12 @@
  */
 public class GenesisTxParser {
     public static Optional<TempTx> findGenesisTx(String genesisTxId, int genesisBlockHeight, Coin genesisTotalSupply, RawTx rawTx) {
-        TempTx tempTx = TempTx.fromRawTx(rawTx);
-        boolean isGenesis = tempTx.getBlockHeight() == genesisBlockHeight &&
-                tempTx.getId().equals(genesisTxId);
+        boolean isGenesis = rawTx.getBlockHeight() == genesisBlockHeight &&
+                rawTx.getId().equals(genesisTxId);
         if (!isGenesis)
             return Optional.empty();
 
+        TempTx tempTx = TempTx.fromRawTx(rawTx);
         tempTx.setTxType(TxType.GENESIS);
         long remainingInputValue = genesisTotalSupply.getValue();
         for (int i = 0; i < tempTx.getTempTxOutputs().size(); ++i) {
@@ -52,18 +52,10 @@
             remainingInputValue -= value;
             txOutput.setTxOutputType(TxOutputType.GENESIS_OUTPUT);
         }
-<<<<<<< HEAD
-        if (availableInputValue > 0)
-            throw new InvalidGenesisTxException("Genesis tx is isValid because not all available BSQ is spent in outputs. " +
-                    "availableInputValue=" + availableInputValue);
-
-        return Optional.of(tempTx);
-=======
         if (remainingInputValue > 0) {
             throw new InvalidGenesisTxException("Genesis tx is invalid; not using all available inputs. " +
                     "Remaining input value is " + remainingInputValue + " sat, tx info: " + tempTx.toString());
         }
-        return Optional.of(Tx.fromTempTx(tempTx));
->>>>>>> 317a0ce0
+        return Optional.of(tempTx);
     }
 }