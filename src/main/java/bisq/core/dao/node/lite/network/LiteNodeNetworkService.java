/*
 * This file is part of Bisq.
 *
 * Bisq is free software: you can redistribute it and/or modify it
 * under the terms of the GNU Affero General Public License as published by
 * the Free Software Foundation, either version 3 of the License, or (at
 * your option) any later version.
 *
 * Bisq is distributed in the hope that it will be useful, but WITHOUT
 * ANY WARRANTY; without even the implied warranty of MERCHANTABILITY or
 * FITNESS FOR A PARTICULAR PURPOSE. See the GNU Affero General Public
 * License for more details.
 *
 * You should have received a copy of the GNU Affero General Public License
 * along with Bisq. If not, see <http://www.gnu.org/licenses/>.
 */

package bisq.core.dao.node.lite.network;

import bisq.core.app.BisqEnvironment;
import bisq.core.dao.node.messages.GetBsqBlocksResponse;
import bisq.core.dao.node.messages.NewBsqBlockBroadcastMessage;

import bisq.network.p2p.NodeAddress;
import bisq.network.p2p.network.CloseConnectionReason;
import bisq.network.p2p.network.Connection;
import bisq.network.p2p.network.ConnectionListener;
import bisq.network.p2p.network.MessageListener;
import bisq.network.p2p.network.NetworkNode;
import bisq.network.p2p.peers.PeerManager;
import bisq.network.p2p.seed.SeedNodeRepository;

import bisq.common.Timer;
import bisq.common.UserThread;
import bisq.common.app.DevEnv;
import bisq.common.app.Log;
import bisq.common.proto.network.NetworkEnvelope;
import bisq.common.util.Tuple2;

import javax.inject.Inject;

import java.util.ArrayList;
import java.util.Collection;
import java.util.Collections;
import java.util.HashMap;
import java.util.HashSet;
import java.util.List;
import java.util.Map;
import java.util.Optional;
import java.util.stream.Collectors;

import lombok.extern.slf4j.Slf4j;

import org.jetbrains.annotations.Nullable;

/**
 * Responsible for requesting BSQ blocks from a full node and for listening to new blocks broadcasted by full nodes.
 */
@Slf4j
public class LiteNodeNetworkService implements MessageListener, ConnectionListener, PeerManager.Listener {

    private static final long RETRY_DELAY_SEC = 10;
    private static final long CLEANUP_TIMER = 120;
    private static final int MAX_RETRY = 3;

    private int retryCounter = 0;
    private int lastRequestedBlockHeight;
    private int lastReceivedBlockHeight;


    ///////////////////////////////////////////////////////////////////////////////////////////
    // Listener
    ///////////////////////////////////////////////////////////////////////////////////////////

    public interface Listener {
        void onNoSeedNodeAvailable();

        void onRequestedBlocksReceived(GetBsqBlocksResponse getBsqBlocksResponse);

        void onNewBlockReceived(NewBsqBlockBroadcastMessage newBsqBlockBroadcastMessage);

        void onFault(String errorMessage, @Nullable Connection connection);
    }


    ///////////////////////////////////////////////////////////////////////////////////////////
    // Class fields
    ///////////////////////////////////////////////////////////////////////////////////////////

    private final NetworkNode networkNode;
    private final PeerManager peerManager;
    private final Collection<NodeAddress> seedNodeAddresses;

    private final List<Listener> listeners = new ArrayList<>();

    // Key is tuple of seedNode address and requested blockHeight
    private final Map<Tuple2<NodeAddress, Integer>, RequestBlocksHandler> requestBlocksHandlerMap = new HashMap<>();
    private Timer retryTimer;
    private boolean stopped;


    ///////////////////////////////////////////////////////////////////////////////////////////
    // Constructor
    ///////////////////////////////////////////////////////////////////////////////////////////

    @Inject
    public LiteNodeNetworkService(NetworkNode networkNode,
                                  PeerManager peerManager,
                                  SeedNodeRepository seedNodesRepository) {
        this.networkNode = networkNode;
        this.peerManager = peerManager;
        // seedNodeAddresses can be empty (in case there is only 1 seed node, the seed node starting up has no other seed nodes)
        this.seedNodeAddresses = new HashSet<>(seedNodesRepository.getSeedNodeAddresses());
<<<<<<< HEAD
    }

    public void init() {
        networkNode.addMessageListener(this);
        networkNode.addConnectionListener(this);
        peerManager.addListener(this);
=======
>>>>>>> 9eb90e71
    }


    ///////////////////////////////////////////////////////////////////////////////////////////
    // API
    ///////////////////////////////////////////////////////////////////////////////////////////

    public void init() {
        networkNode.addMessageListener(this);
        networkNode.addConnectionListener(this);
        peerManager.addListener(this);
    }

    @SuppressWarnings("Duplicates")
    public void shutDown() {
        Log.traceCall();
        stopped = true;
        stopRetryTimer();
        networkNode.removeMessageListener(this);
        networkNode.removeConnectionListener(this);
        peerManager.removeListener(this);
        closeAllHandlers();
    }

    public void addListener(Listener listener) {
        listeners.add(listener);
    }

    public void requestBlocks(int startBlockHeight) {
        Log.traceCall();
        lastRequestedBlockHeight = startBlockHeight;
        Optional<Connection> connectionToSeedNodeOptional = networkNode.getConfirmedConnections().stream()
                .filter(peerManager::isSeedNode)
                .findAny();
        if (connectionToSeedNodeOptional.isPresent() &&
                connectionToSeedNodeOptional.get().getPeersNodeAddressOptional().isPresent()) {
            requestBlocks(connectionToSeedNodeOptional.get().getPeersNodeAddressOptional().get(), startBlockHeight);
        } else {
            tryWithNewSeedNode(startBlockHeight);
        }
    }


    ///////////////////////////////////////////////////////////////////////////////////////////
    // ConnectionListener implementation
    ///////////////////////////////////////////////////////////////////////////////////////////

    @Override
    public void onConnection(Connection connection) {
        Log.traceCall();
    }

    @Override
    public void onDisconnect(CloseConnectionReason closeConnectionReason, Connection connection) {
        Log.traceCall();
        if (BisqEnvironment.isDAOActivatedAndBaseCurrencySupportingBsq() && DevEnv.DAO_PHASE2_ACTIVATED) {
            closeHandler(connection);

            if (peerManager.isNodeBanned(closeConnectionReason, connection)) {
                connection.getPeersNodeAddressOptional().ifPresent(nodeAddress -> {
                    seedNodeAddresses.remove(nodeAddress);
                    removeFromRequestBlocksHandlerMap(nodeAddress);
                });
            }
        }
    }

    @Override
    public void onError(Throwable throwable) {
    }


    ///////////////////////////////////////////////////////////////////////////////////////////
    // PeerManager.Listener implementation
    ///////////////////////////////////////////////////////////////////////////////////////////

    @Override
    public void onAllConnectionsLost() {
        Log.traceCall();
        if (BisqEnvironment.isDAOActivatedAndBaseCurrencySupportingBsq() && DevEnv.DAO_PHASE2_ACTIVATED) {
            closeAllHandlers();
            stopRetryTimer();
            stopped = true;

            tryWithNewSeedNode(lastRequestedBlockHeight);
        }
    }

    @Override
    public void onNewConnectionAfterAllConnectionsLost() {
        Log.traceCall();
        if (BisqEnvironment.isDAOActivatedAndBaseCurrencySupportingBsq() && DevEnv.DAO_PHASE2_ACTIVATED) {
            closeAllHandlers();
            stopped = false;
            tryWithNewSeedNode(lastRequestedBlockHeight);
        }
    }

    @Override
    public void onAwakeFromStandby() {
        log.info("onAwakeFromStandby");
        if (BisqEnvironment.isDAOActivatedAndBaseCurrencySupportingBsq() && DevEnv.DAO_PHASE2_ACTIVATED) {
            closeAllHandlers();
            stopped = false;
            if (!networkNode.getAllConnections().isEmpty())
                tryWithNewSeedNode(lastRequestedBlockHeight);
        }
    }


    ///////////////////////////////////////////////////////////////////////////////////////////
    // MessageListener implementation
    ///////////////////////////////////////////////////////////////////////////////////////////

    @Override
    public void onMessage(NetworkEnvelope networkEnvelope, Connection connection) {
        if (networkEnvelope instanceof NewBsqBlockBroadcastMessage) {
            listeners.forEach(listener -> listener.onNewBlockReceived((NewBsqBlockBroadcastMessage) networkEnvelope));
        }
    }

    ///////////////////////////////////////////////////////////////////////////////////////////
    // RequestData
    ///////////////////////////////////////////////////////////////////////////////////////////

    private void requestBlocks(NodeAddress peersNodeAddress, int startBlockHeight) {
        if (!stopped) {
            final Tuple2<NodeAddress, Integer> key = new Tuple2<>(peersNodeAddress, startBlockHeight);
            if (!requestBlocksHandlerMap.containsKey(key)) {
                if (startBlockHeight >= lastReceivedBlockHeight) {
                    RequestBlocksHandler requestBlocksHandler = new RequestBlocksHandler(networkNode,
                            peerManager,
                            peersNodeAddress,
                            startBlockHeight,
                            new RequestBlocksHandler.Listener() {
                                @Override
                                public void onComplete(GetBsqBlocksResponse getBsqBlocksResponse) {
                                    log.trace("requestBlocksHandler of outbound connection complete. nodeAddress={}",
                                            peersNodeAddress);
                                    stopRetryTimer();

                                    // need to remove before listeners are notified as they cause the update call
                                    requestBlocksHandlerMap.remove(key);
                                    // we only notify if our request was latest
                                    if (startBlockHeight >= lastReceivedBlockHeight) {
                                        lastReceivedBlockHeight = startBlockHeight;
                                        listeners.forEach(listener -> listener.onRequestedBlocksReceived(getBsqBlocksResponse));
                                    } else {
                                        log.warn("We got a response which is already obsolete because we receive a " +
                                                "response from a request with a higher block height. " +
                                                "This could theoretically happen, but is very unlikely.");
                                    }
                                }

                                @Override
                                public void onFault(String errorMessage, @Nullable Connection connection) {
                                    log.warn("requestBlocksHandler with outbound connection failed.\n\tnodeAddress={}\n\t" +
                                            "ErrorMessage={}", peersNodeAddress, errorMessage);

                                    peerManager.handleConnectionFault(peersNodeAddress);
                                    requestBlocksHandlerMap.remove(key);

                                    listeners.forEach(listener -> listener.onFault(errorMessage, connection));

                                    tryWithNewSeedNode(startBlockHeight);
                                }
                            });
                    requestBlocksHandlerMap.put(key, requestBlocksHandler);
                    requestBlocksHandler.requestBlocks();
                } else {
                    //TODO check with re-orgs
                    // FIXME when a lot of blocks are created we get caught here. Seems to be a threading issue...
                    log.warn("startBlockHeight must not be smaller than lastReceivedBlockHeight. That should never happen." +
                            "startBlockHeight={},lastReceivedBlockHeight={}", startBlockHeight, lastReceivedBlockHeight);
                    if (DevEnv.isDevMode())
                        throw new RuntimeException("startBlockHeight must be larger than lastReceivedBlockHeight. startBlockHeight=" +
                                startBlockHeight + " / lastReceivedBlockHeight=" + lastReceivedBlockHeight);
                }
            } else {
                log.warn("We have started already a requestDataHandshake to peer. nodeAddress=" + peersNodeAddress + "\n" +
                        "We start a cleanup timer if the handler has not closed by itself in between 2 minutes.");

                UserThread.runAfter(() -> {
                    if (requestBlocksHandlerMap.containsKey(key)) {
                        RequestBlocksHandler handler = requestBlocksHandlerMap.get(key);
                        handler.stop();
                        requestBlocksHandlerMap.remove(key);
                    }
                }, CLEANUP_TIMER);
            }
        } else {
            log.warn("We have stopped already. We ignore that requestData call.");
        }
    }


    ///////////////////////////////////////////////////////////////////////////////////////////
    // Utils
    ///////////////////////////////////////////////////////////////////////////////////////////

    private void tryWithNewSeedNode(int startBlockHeight) {
        Log.traceCall();
        if (retryTimer == null) {
            retryCounter++;
            if (retryCounter <= MAX_RETRY) {
                retryTimer = UserThread.runAfter(() -> {
                            log.trace("retryTimer called");
                            stopped = false;

                            stopRetryTimer();

                            List<NodeAddress> list = seedNodeAddresses.stream()
                                    .filter(e -> peerManager.isSeedNode(e) && !peerManager.isSelf(e))
                                    .collect(Collectors.toList());
                            Collections.shuffle(list);

                            if (!list.isEmpty()) {
                                NodeAddress nextCandidate = list.get(0);
                                seedNodeAddresses.remove(nextCandidate);
                                log.info("We try requestBlocks with {}", nextCandidate);
                                requestBlocks(nextCandidate, startBlockHeight);
                            } else {
                                log.warn("No more seed nodes available we could try.");
                                listeners.forEach(Listener::onNoSeedNodeAvailable);
                            }
                        },
                        RETRY_DELAY_SEC);
            } else {
                log.warn("We tried {} times but could not connect to a seed node.", retryCounter);
                listeners.forEach(Listener::onNoSeedNodeAvailable);
            }
        } else {
            log.warn("We have a retry timer already running.");
        }
    }

    private void stopRetryTimer() {
        if (retryTimer != null) {
            retryTimer.stop();
            retryTimer = null;
        }
    }

    private void closeHandler(Connection connection) {
        Optional<NodeAddress> peersNodeAddressOptional = connection.getPeersNodeAddressOptional();
        if (peersNodeAddressOptional.isPresent()) {
            NodeAddress nodeAddress = peersNodeAddressOptional.get();
            removeFromRequestBlocksHandlerMap(nodeAddress);
        } else {
            log.trace("closeHandler: nodeAddress not set in connection " + connection);
        }
    }

    private void removeFromRequestBlocksHandlerMap(NodeAddress nodeAddress) {
        requestBlocksHandlerMap.entrySet().stream()
                .filter(e -> e.getKey().first.equals(nodeAddress))
                .findAny()
                .map(Map.Entry::getValue)
                .ifPresent(handler -> {
                    final Tuple2<NodeAddress, Integer> key = new Tuple2<>(handler.getNodeAddress(), handler.getStartBlockHeight());
                    requestBlocksHandlerMap.get(key).cancel();
                    requestBlocksHandlerMap.remove(key);
                });
    }


    private void closeAllHandlers() {
        requestBlocksHandlerMap.values().forEach(RequestBlocksHandler::cancel);
        requestBlocksHandlerMap.clear();
    }
}<|MERGE_RESOLUTION|>--- conflicted
+++ resolved
@@ -111,15 +111,6 @@
         this.peerManager = peerManager;
         // seedNodeAddresses can be empty (in case there is only 1 seed node, the seed node starting up has no other seed nodes)
         this.seedNodeAddresses = new HashSet<>(seedNodesRepository.getSeedNodeAddresses());
-<<<<<<< HEAD
-    }
-
-    public void init() {
-        networkNode.addMessageListener(this);
-        networkNode.addConnectionListener(this);
-        peerManager.addListener(this);
-=======
->>>>>>> 9eb90e71
     }
 
 
@@ -175,15 +166,13 @@
     @Override
     public void onDisconnect(CloseConnectionReason closeConnectionReason, Connection connection) {
         Log.traceCall();
-        if (BisqEnvironment.isDAOActivatedAndBaseCurrencySupportingBsq() && DevEnv.DAO_PHASE2_ACTIVATED) {
-            closeHandler(connection);
-
-            if (peerManager.isNodeBanned(closeConnectionReason, connection)) {
-                connection.getPeersNodeAddressOptional().ifPresent(nodeAddress -> {
-                    seedNodeAddresses.remove(nodeAddress);
-                    removeFromRequestBlocksHandlerMap(nodeAddress);
-                });
-            }
+        closeHandler(connection);
+
+        if (peerManager.isNodeBanned(closeConnectionReason, connection)) {
+            connection.getPeersNodeAddressOptional().ifPresent(nodeAddress -> {
+                seedNodeAddresses.remove(nodeAddress);
+                removeFromRequestBlocksHandlerMap(nodeAddress);
+            });
         }
     }
 
@@ -199,34 +188,28 @@
     @Override
     public void onAllConnectionsLost() {
         Log.traceCall();
-        if (BisqEnvironment.isDAOActivatedAndBaseCurrencySupportingBsq() && DevEnv.DAO_PHASE2_ACTIVATED) {
-            closeAllHandlers();
-            stopRetryTimer();
-            stopped = true;
-
-            tryWithNewSeedNode(lastRequestedBlockHeight);
-        }
+        closeAllHandlers();
+        stopRetryTimer();
+        stopped = true;
+
+        tryWithNewSeedNode(lastRequestedBlockHeight);
     }
 
     @Override
     public void onNewConnectionAfterAllConnectionsLost() {
         Log.traceCall();
-        if (BisqEnvironment.isDAOActivatedAndBaseCurrencySupportingBsq() && DevEnv.DAO_PHASE2_ACTIVATED) {
-            closeAllHandlers();
-            stopped = false;
-            tryWithNewSeedNode(lastRequestedBlockHeight);
-        }
+        closeAllHandlers();
+        stopped = false;
+        tryWithNewSeedNode(lastRequestedBlockHeight);
     }
 
     @Override
     public void onAwakeFromStandby() {
         log.info("onAwakeFromStandby");
-        if (BisqEnvironment.isDAOActivatedAndBaseCurrencySupportingBsq() && DevEnv.DAO_PHASE2_ACTIVATED) {
-            closeAllHandlers();
-            stopped = false;
-            if (!networkNode.getAllConnections().isEmpty())
-                tryWithNewSeedNode(lastRequestedBlockHeight);
-        }
+        closeAllHandlers();
+        stopped = false;
+        if (!networkNode.getAllConnections().isEmpty())
+            tryWithNewSeedNode(lastRequestedBlockHeight);
     }
 
 
