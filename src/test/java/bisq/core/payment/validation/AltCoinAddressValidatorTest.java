/*
 * This file is part of Bisq.
 *
 * Bisq is free software: you can redistribute it and/or modify it
 * under the terms of the GNU Affero General Public License as published by
 * the Free Software Foundation, either version 3 of the License, or (at
 * your option) any later version.
 *
 * Bisq is distributed in the hope that it will be useful, but WITHOUT
 * ANY WARRANTY; without even the implied warranty of MERCHANTABILITY or
 * FITNESS FOR A PARTICULAR PURPOSE. See the GNU Affero General Public
 * License for more details.
 *
 * You should have received a copy of the GNU Affero General Public License
 * along with Bisq. If not, see <http://www.gnu.org/licenses/>.
 */

package bisq.core.payment.validation;

import bisq.core.app.BisqEnvironment;
import bisq.core.btc.BaseCurrencyNetwork;
import bisq.core.locale.CurrencyUtil;
import bisq.core.locale.Res;

import org.junit.Before;
import org.junit.Test;

import static junit.framework.TestCase.assertFalse;
import static org.junit.Assert.assertTrue;

public class AltCoinAddressValidatorTest {

    @Before
    public void setup() {
        final BaseCurrencyNetwork baseCurrencyNetwork = BisqEnvironment.getBaseCurrencyNetwork();
        final String currencyCode = baseCurrencyNetwork.getCurrencyCode();
        Res.setBaseCurrencyCode(currencyCode);
        Res.setBaseCurrencyName(baseCurrencyNetwork.getCurrencyName());
        CurrencyUtil.setBaseCurrencyCode(currencyCode);
    }

    @Test
    public void testBTC() {
        AltCoinAddressValidator validator = new AltCoinAddressValidator();
        validator.setCurrencyCode("BTC");

        assertTrue(validator.validate("17VZNX1SN5NtKa8UQFxwQbFeFc3iqRYhem").isValid);
        assertTrue(validator.validate("3EktnHQD7RiAE6uzMj2ZifT9YgRrkSgzQX").isValid);
        assertTrue(validator.validate("1111111111111111111114oLvT2").isValid);
        assertTrue(validator.validate("1BitcoinEaterAddressDontSendf59kuE").isValid);

        assertFalse(validator.validate("17VZNX1SN5NtKa8UQFxwQbFeFc3iqRYhemqq").isValid);
        assertFalse(validator.validate("17VZNX1SN5NtKa8UQFxwQbFeFc3iqRYheO").isValid);
        assertFalse(validator.validate("17VZNX1SN5NtKa8UQFxwQbFeFc3iqRYhek#").isValid);
        assertFalse(validator.validate("").isValid);
    }

    @Test
    public void testBSQ() {
        AltCoinAddressValidator validator = new AltCoinAddressValidator();
        validator.setCurrencyCode("BSQ");

        assertTrue(validator.validate("B17VZNX1SN5NtKa8UQFxwQbFeFc3iqRYhem").isValid);
        assertTrue(validator.validate("B3EktnHQD7RiAE6uzMj2ZifT9YgRrkSgzQX").isValid);
        assertTrue(validator.validate("B1111111111111111111114oLvT2").isValid);
        assertTrue(validator.validate("B1BitcoinEaterAddressDontSendf59kuE").isValid);

        assertFalse(validator.validate("B17VZNX1SN5NtKa8UQFxwQbFeFc3iqRYhemqq").isValid);
        assertFalse(validator.validate("B17VZNX1SN5NtKa8UQFxwQbFeFc3iqRYheO").isValid);
        assertFalse(validator.validate("B17VZNX1SN5NtKa8UQFxwQbFeFc3iqRYhek#").isValid);
        assertFalse(validator.validate("").isValid);
    }

    @Test
    public void testLTC() {
        AltCoinAddressValidator validator = new AltCoinAddressValidator();
        validator.setCurrencyCode("LTC");

        assertTrue(validator.validate("Lg3PX8wRWmApFCoCMAsPF5P9dPHYQHEWKW").isValid);
        assertTrue(validator.validate("LTuoeY6RBHV3n3cfhXVVTbJbxzxnXs9ofm").isValid);
        assertTrue(validator.validate("LgfapHEPhZbRF9pMd5WPT35hFXcZS1USrW").isValid);

        assertFalse(validator.validate("1LgfapHEPhZbRF9pMd5WPT35hFXcZS1USrW").isValid);
        assertFalse(validator.validate("LgfapHEPhZbdRF9pMd5WPT35hFXcZS1USrW").isValid);
        assertFalse(validator.validate("LgfapHEPhZbRF9pMd5WPT35hFXcZS1USrW#").isValid);
        assertFalse(validator.validate("").isValid);
    }

    @Test
    public void testDOGE() {
        AltCoinAddressValidator validator = new AltCoinAddressValidator();
        validator.setCurrencyCode("DOGE");

        assertTrue(validator.validate("DEa7damK8MsbdCJztidBasZKVsDLJifWfE").isValid);
        assertTrue(validator.validate("DNkkfdUvkCDiywYE98MTVp9nQJTgeZAiFr").isValid);
        assertTrue(validator.validate("DDWUYQ3GfMDj8hkx8cbnAMYkTzzAunAQxg").isValid);

        assertFalse(validator.validate("1DDWUYQ3GfMDj8hkx8cbnAMYkTzzAunAQxg").isValid);
        assertFalse(validator.validate("DDWUYQ3GfMDj8hkx8cbnAMYkTzzAunAQxgs").isValid);
        assertFalse(validator.validate("DDWUYQ3GfMDj8hkx8cbnAMYkTzzAunAQxg#").isValid);
        assertFalse(validator.validate("").isValid);
    }

    @Test
    public void testDASH() {
        AltCoinAddressValidator validator = new AltCoinAddressValidator();
        validator.setCurrencyCode("DASH");

        assertTrue(validator.validate("XjNms118hx6dGyBqsrVMTbzMUmxDVijk7Y").isValid);
        assertTrue(validator.validate("XjNPzWfzGiY1jHUmwn9JDSVMsTs6EtZQMc").isValid);
        assertTrue(validator.validate("XnaJzoAKTNa67Fpt1tLxD5bFMcyN4tCvTT").isValid);

        assertFalse(validator.validate("1XnaJzoAKTNa67Fpt1tLxD5bFMcyN4tCvTT").isValid);
        assertFalse(validator.validate("XnaJzoAKTNa67Fpt1tLxD5bFMcyN4tCvTTd").isValid);
        assertFalse(validator.validate("XnaJzoAKTNa67Fpt1tLxD5bFMcyN4tCvTT#").isValid);
        assertFalse(validator.validate("").isValid);
    }

    @Test
    public void testETH() {
        AltCoinAddressValidator validator = new AltCoinAddressValidator();
        validator.setCurrencyCode("ETH");

        assertTrue(validator.validate("0x2a65Aca4D5fC5B5C859090a6c34d164135398226").isValid);
        assertTrue(validator.validate("2a65Aca4D5fC5B5C859090a6c34d164135398226").isValid);

        assertFalse(validator.validate("0x2a65Aca4D5fC5B5C859090a6c34d1641353982266").isValid);
        assertFalse(validator.validate("0x2a65Aca4D5fC5B5C859090a6c34d16413539822g").isValid);
        assertFalse(validator.validate("2a65Aca4D5fC5B5C859090a6c34d16413539822g").isValid);
        assertFalse(validator.validate("").isValid);
    }

    @Test
    public void testPIVX() {
        AltCoinAddressValidator validator = new AltCoinAddressValidator();
        validator.setCurrencyCode("PIVX");

        assertTrue(validator.validate("DFJku78A14HYwPSzC5PtUmda7jMr5pbD2B").isValid);
        assertTrue(validator.validate("DAeiBSH4nudXgoxS4kY6uhTPobc7ALrWDA").isValid);
        assertTrue(validator.validate("DRbnCYbuMXdKU4y8dya9EnocL47gFjErWe").isValid);
        assertTrue(validator.validate("DTPAqTryNRCE2FgsxzohTtJXfCBCDnG6Rc").isValid);

        assertFalse(validator.validate("17VZNX1SN5NtKa8UQFxwQbFeFc3iqRYhemqq").isValid);
        assertFalse(validator.validate("17VZNX1SN5NtKa8UQFxwQbFeFc3iqRYheO").isValid);
        assertFalse(validator.validate("17VZNX1SN5NtKa8UQFxwQbFeFc3iqRYhek#").isValid);
        assertFalse(validator.validate("").isValid);
    }

    @Test
    public void testPHR() {
        AltCoinAddressValidator validator = new AltCoinAddressValidator();
        validator.setCurrencyCode("PHR");

        assertTrue(validator.validate("PJCKDPyvfbf1yV7mYNeJ8Zb47hKRwVPYDj").isValid);
        assertTrue(validator.validate("PJPmiib7JzMDiMQBBFCz92erB8iUvJqBqt").isValid);
        assertTrue(validator.validate("PS6yeJnJUD2pe9fpDQvtm4KkLDwCWpa8ub").isValid);
        assertTrue(validator.validate("PKfuRcjwzKFq3dbqE9gq8Ztxn922W4GZhm").isValid);

        assertFalse(validator.validate("pGXsgFjSMzh1dSqggRvHjPvE3cnwvuXC7s").isValid);
        assertFalse(validator.validate("PKfRRcjwzKFq3dbqE9gq8Ztxn922W4GZhm").isValid);
        assertFalse(validator.validate("PXP75NnwDryYswQb9RaPFBchqLRSvBmDP").isValid);
        assertFalse(validator.validate("PKr3vQ7SkqLELsYGM6qeRumyfPx3366uyU9").isValid);
        assertFalse(validator.validate("PKr3vQ7S").isValid);
        assertFalse(validator.validate("P0r3vQ7SkqLELsYGM6qeRumyfPx3366uyU9").isValid);
        assertFalse(validator.validate("").isValid);
    }

    @Test
    public void testIOP() {
        AltCoinAddressValidator validator = new AltCoinAddressValidator();
        validator.setCurrencyCode("IOP");

        assertTrue(validator.validate("pKbz7iRUSiUaTgh4UuwQCnc6pWZnyCGWxM").isValid);
        assertTrue(validator.validate("pAubDQFjUMaR93V4RjHYFh1YW1dzJ9YPW1").isValid);

        assertFalse(validator.validate("17VZNX1SN5NtKa8UQFxwQbFeFc3iqRYhem").isValid);
        assertFalse(validator.validate("").isValid);
    }

    @Test
    public void test888() {
        AltCoinAddressValidator validator = new AltCoinAddressValidator();
        validator.setCurrencyCode("888");

        assertTrue(validator.validate("8TP9rh3SH6n9cSLmV22vnSNNw56LKGpLra").isValid);
        assertTrue(validator.validate("37NwrYsD1HxQW5zfLTuQcUUXGMPvQgzTSn").isValid);

        assertFalse(validator.validate("1ANNa15ZQXAZUgFiqJ2i7Z2DPU2J6hW62i").isValid);
        assertFalse(validator.validate("38NwrYsD1HxQW5zfLT0QcUUXGMPvQgzTSn").isValid);
        assertFalse(validator.validate("8tP9rh3SH6n9cSLmV22vnSNNw56LKGpLrB").isValid);
        assertFalse(validator.validate("8Zbvjr").isValid);
        assertFalse(validator.validate("").isValid);
    }

    @Test
    public void testGBYTE() {
        AltCoinAddressValidator validator = new AltCoinAddressValidator();
        validator.setCurrencyCode("GBYTE");

        assertTrue(validator.validate("BN7JXKXWEG4BVJ7NW6Q3Z7SMJNZJYM3G").isValid);
        assertTrue(validator.validate("XGKZODTTTRXIUA75TKONWHFDCU6634DE").isValid);

        assertFalse(validator.validate("XGKZODTGTRXIUA75TKONWHFDCU6634DE").isValid);
        assertFalse(validator.validate("XGKZODTTTRXIUA75TKONWHFDCU6634D").isValid);
        assertFalse(validator.validate("XGKZODTTTRXIUA75TKONWHFDCU6634DZ").isValid);
        assertFalse(validator.validate("").isValid);
    }

    @Test
    public void testNXT() {
        AltCoinAddressValidator validator = new AltCoinAddressValidator();
        validator.setCurrencyCode("NXT");

        assertTrue(validator.validate("NXT-JM2U-U4AE-G7WF-3NP9F").isValid);
        assertTrue(validator.validate("NXT-6UNJ-UMFM-Z525-4S24M").isValid);
        assertTrue(validator.validate("NXT-2223-2222-KB8Y-22222").isValid);

        assertFalse(validator.validate("").isValid);
        assertFalse(validator.validate("abcde").isValid);
        assertFalse(validator.validate("NXT-").isValid);
        assertFalse(validator.validate("NXT-JM2U-U4AE-G7WF-3ND9F").isValid);
        assertFalse(validator.validate("NXT-JM2U-U4AE-G7WF-3Np9F").isValid);
        assertFalse(validator.validate("NXT-2222-2222-2222-22222").isValid);
    }

    // Added at 0.6.0
    @Test
    public void testDCT() {
        AltCoinAddressValidator validator = new AltCoinAddressValidator();
        validator.setCurrencyCode("DCT");

        assertTrue(validator.validate("ud6910c2790bda53bcc53cb131f8fa3bf").isValid);
        assertTrue(validator.validate("decent-account123").isValid);
        assertTrue(validator.validate("decent.acc-123").isValid);

        assertFalse(validator.validate("my.acc123").isValid);
        assertFalse(validator.validate("123decent").isValid);
        assertFalse(validator.validate("decent_acc").isValid);
        assertFalse(validator.validate("dEcent").isValid);
        assertFalse(validator.validate("dct1").isValid);
        assertFalse(validator.validate("decent-").isValid);
        assertFalse(validator.validate("").isValid);
    }

    @Test
    public void testPNC() {
        AltCoinAddressValidator validator = new AltCoinAddressValidator();
        validator.setCurrencyCode("PNC");

        assertTrue(validator.validate("3AB1qXhaU3hK5oAPQfwzN3QkM8LxAgL8vB").isValid);
        assertTrue(validator.validate("PD57PGdk69yioZ6FD3zFNzVUeJhMf6Kti4").isValid);

        assertFalse(validator.validate("3AB1qXhaU3hK5oAPQfwzN3QkM8LxAgL8v").isValid);
        assertFalse(validator.validate("PD57PGdk69yioZ6FD3zFNzVUeJhMf6Kti42").isValid);
        assertFalse(validator.validate("PD57PGdk69yioZ6FD3zFNzVUeJhMMMKti4").isValid);
        assertFalse(validator.validate("PD57PG").isValid);
        assertFalse(validator.validate("").isValid);
    }

    @Test
    public void testWAC() {
        AltCoinAddressValidator validator = new AltCoinAddressValidator();
        validator.setCurrencyCode("WAC");

        assertTrue(validator.validate("WfEnB3VGrBqW7uamJMymymEwxMBYQKELKY").isValid);
        assertTrue(validator.validate("WTLWtNN5iJJQyTeMfZMMrfrDvdGZrYGP5U").isValid);
        assertTrue(validator.validate("WemK3MgwREsEaF4vdtYLxmMqAXp49C2LYQ").isValid);
        assertTrue(validator.validate("WZggcFY5cJdAxx9unBW5CVPAH8VLTxZ6Ym").isValid);

        assertFalse(validator.validate("").isValid);
        assertFalse(validator.validate("abcde").isValid);
        assertFalse(validator.validate("mWvZ7nZAUzpRMFp2Bfjxz27Va47nUfB79E").isValid);
        assertFalse(validator.validate("WemK3MgwREsE23fgsadtYLxmMqAX9C2LYQ").isValid);
    }

    @Test
    public void testZEN() {
        AltCoinAddressValidator validator = new AltCoinAddressValidator();
        validator.setCurrencyCode("ZEN");

        assertTrue(validator.validate("znk62Ey7ptTyHgYLaLDTEwhLF6uN1DXTBfa").isValid);
        assertTrue(validator.validate("znTqzi5rTXf6KJnX5tLaC5CMGHfeWJwy1c7").isValid);
        assertTrue(validator.validate("t1V9h2P9n4sYg629Xn4jVDPySJJxGmPb1HK").isValid);  // Random address from ZCash blockchain
        assertTrue(validator.validate("t3Ut4KUq2ZSMTPNE67pBU5LqYCi2q36KpXQ").isValid);  // Random address from ZCash blockchain

        assertFalse(validator.validate("zcKffBrza1cirFY47aKvXiV411NZMscf7zUY5bD1HwvkoQvKHgpxLYUHtMCLqBAeif1VwHmMjrMAKNrdCknCVqCzRNizHUq").isValid);
        assertFalse(validator.validate("AFTqzi5rTXf6KJnX5tLaC5CMGHfeWJwy1c7").isValid);
        assertFalse(validator.validate("zig-zag").isValid);
        assertFalse(validator.validate("0123456789").isValid);
        assertFalse(validator.validate("").isValid);
    }

    @Test
    public void testELLA() {
        AltCoinAddressValidator validator = new AltCoinAddressValidator();
        validator.setCurrencyCode("ELLA");

        assertTrue(validator.validate("0x65767ec6d4d3d18a200842352485cdc37cbf3a21").isValid);
        assertTrue(validator.validate("65767ec6d4d3d18a200842352485cdc37cbf3a21").isValid);

        assertFalse(validator.validate("0x65767ec6d4d3d18a200842352485cdc37cbf3a216").isValid);
        assertFalse(validator.validate("0x65767ec6d4d3d18a200842352485cdc37cbf3a2g").isValid);
        assertFalse(validator.validate("65767ec6d4d3d18a200842352485cdc37cbf3a2g").isValid);
        assertFalse(validator.validate("").isValid);
    }

    @Test
    public void testXCN() {
        AltCoinAddressValidator validator = new AltCoinAddressValidator();
        validator.setCurrencyCode("XCN");

        assertTrue(validator.validate("CT49DTNo5itqYoAD6XTGyTKbe8z5nGY2D5").isValid);
        assertTrue(validator.validate("CGTta3M4t3yXu8uRgkKvaWd2d8DQvDPnpL").isValid);
        assertTrue(validator.validate("Cco3zGiEJMyz3wrndEr6wg5cm1oUAbBoR2").isValid);
        assertTrue(validator.validate("CPzmjGCDEdQuRffmbpkrYQtSiUAm4oZJgt").isValid);

        assertFalse(validator.validate("CT49DTNo5itqYoAD6XTGyTKbe8z5nGY2D4").isValid);
        assertFalse(validator.validate("CGTta3M4t3yXu8uRgkKvaWd2d8DQvDPnpl").isValid);
        assertFalse(validator.validate("Cco3zGiEJMyz3wrndEr6wg5cm1oUAbBoR1").isValid);
        assertFalse(validator.validate("CPzmjGCDEdQuRffmbpkrYQtSiUAm4oZJgT").isValid);
        assertFalse(validator.validate("CT49DTNo5itqYoAD6XTGyTKbe8z5nGY2Da").isValid);
        assertFalse(validator.validate("").isValid);
        assertFalse(validator.validate("asdasd").isValid);
        assertFalse(validator.validate("cT49DTNo5itqYoAD6XTGyTKbe8z5nGY2Da").isValid);
        assertFalse(validator.validate("No5itqYoAD6XTGyTKbe8z5nGY2Da").isValid);
    }

    @Test
    public void testTRC() {
        AltCoinAddressValidator validator = new AltCoinAddressValidator();
        validator.setCurrencyCode("TRC");

        assertTrue(validator.validate("1Bys8pZaKo4GTWcpArMg92cBgYqij8mKXt").isValid);
        assertTrue(validator.validate("12Ycuof6g5GRyWy56eQ3NvJpwAM8z9pb4g").isValid);
        assertTrue(validator.validate("1DEBTTVCn1h9bQS9scVP6UjoSsjbtJBvXF").isValid);
        assertTrue(validator.validate("18s142HdWDfDQXYBpuyMvsU3KHwryLxnCr").isValid);

        assertFalse(validator.validate("18s142HdWDfDQXYBpyuMvsU3KHwryLxnCr").isValid);
        assertFalse(validator.validate("18s142HdWDfDQXYBpuyMvsU3KHwryLxnC").isValid);
        assertFalse(validator.validate("8s142HdWDfDQXYBpuyMvsU3KHwryLxnCr").isValid);
        assertFalse(validator.validate("18s142HdWDfDQXYBuyMvsU3KHwryLxnCr").isValid);
        assertFalse(validator.validate("").isValid);
        assertFalse(validator.validate("1asdasd").isValid);
        assertFalse(validator.validate("asdasd").isValid);
    }

    @Test
    public void testINXT() {
        AltCoinAddressValidator validator = new AltCoinAddressValidator();
        validator.setCurrencyCode("INXT");

        assertTrue(validator.validate("0x2a65Aca4D5fC5B5C859090a6c34d164135398226").isValid);
        assertTrue(validator.validate("2a65Aca4D5fC5B5C859090a6c34d164135398226").isValid);

        assertFalse(validator.validate("0x2a65Aca4D5fC5B5C859090a6c34d1641353982266").isValid);
        assertFalse(validator.validate("0x2a65Aca4D5fC5B5C859090a6c34d16413539822g").isValid);
        assertFalse(validator.validate("2a65Aca4D5fC5B5C859090a6c34d16413539822g").isValid);
        assertFalse(validator.validate("").isValid);
    }

    @Test
    public void testPART() {
        AltCoinAddressValidator validator = new AltCoinAddressValidator();
        validator.setCurrencyCode("PART");
        assertTrue(validator.validate("PZdYWHgyhuG7NHVCzEkkx3dcLKurTpvmo6").isValid);
        assertTrue(validator.validate("RJAPhgckEgRGVPZa9WoGSWW24spskSfLTQ").isValid);
        assertTrue(validator.validate("PaqMewoBY4vufTkKeSy91su3CNwviGg4EK").isValid);
        assertTrue(validator.validate("PpWHwrkUKRYvbZbTic57YZ1zjmsV9X9Wu7").isValid);

        assertFalse(validator.validate("17VZNX1SN5NtKa8UQFxwQbFeFc3iqRYhemqq").isValid);
        assertFalse(validator.validate("17VZNX1SN5NtKa8UQFxwQbFeFc3iqRYheO").isValid);
        assertFalse(validator.validate("17VZNX1SN5NtKa8UQFxwQbFeFc3iqRYhek#").isValid);
        assertFalse(validator.validate("").isValid);
    }

    // Added 0.6.1
    @Test
    public void testMDC() {
        AltCoinAddressValidator validator = new AltCoinAddressValidator();
        validator.setCurrencyCode("MDC");

        assertTrue(validator.validate("mHUisRLQ4vMXrWrVfGfiEHuD3KZqiUNvzH").isValid);
        assertTrue(validator.validate("mHbicWaTXNJDbeM6KXCit5JcmvMypwpq8T").isValid);

        assertFalse(validator.validate("LzBc4XEFSdzCDcTxAgf6EZXgsZWpztRhe").isValid);
        assertFalse(validator.validate("miCVC7QcY917Cz427qTB").isValid);
        assertFalse(validator.validate("12KYrjTdVGjFMtaxERSk3gphreJ5US8aUP").isValid);
        assertFalse(validator.validate("").isValid);
    }

    @Test
    public void testBCH() {
        AltCoinAddressValidator validator = new AltCoinAddressValidator();
        validator.setCurrencyCode("BCH");

        assertTrue(validator.validate("1HQQgsvLTgN9xD9hNmAgAreakzVzQUSLSH").isValid);
        assertTrue(validator.validate("1MEbUJ5v5MdDEqFJGz4SZp58KkaLdmXZ85").isValid);
        assertTrue(validator.validate("34dvotXMg5Gxc37TBVV2e5GUAfCFu7Ms4g").isValid);

        assertFalse(validator.validate("21HQQgsvLTgN9xD9hNmAgAreakzVzQUSLSHa").isValid);
        assertFalse(validator.validate("1HQQgsvLTgN9xD9hNmAgAreakzVzQUSLSHs").isValid);
        assertFalse(validator.validate("1HQQgsvLTgN9xD9hNmAgAreakzVzQUSLSH#").isValid);
        assertFalse(validator.validate("").isValid);
    }

    @Test
    public void testBCHC() {
        AltCoinAddressValidator validator = new AltCoinAddressValidator();
        validator.setCurrencyCode("BCHC");

        assertTrue(validator.validate("1HQQgsvLTgN9xD9hNmAgAreakzVzQUSLSH").isValid);
        assertTrue(validator.validate("1MEbUJ5v5MdDEqFJGz4SZp58KkaLdmXZ85").isValid);
        assertTrue(validator.validate("34dvotXMg5Gxc37TBVV2e5GUAfCFu7Ms4g").isValid);

        assertFalse(validator.validate("21HQQgsvLTgN9xD9hNmAgAreakzVzQUSLSHa").isValid);
        assertFalse(validator.validate("1HQQgsvLTgN9xD9hNmAgAreakzVzQUSLSHs").isValid);
        assertFalse(validator.validate("1HQQgsvLTgN9xD9hNmAgAreakzVzQUSLSH#").isValid);
        assertFalse(validator.validate("").isValid);
    }

    @Test
    public void testBTG() {
        AltCoinAddressValidator validator = new AltCoinAddressValidator();
        validator.setCurrencyCode("BTG");

        assertTrue(validator.validate("AehvQ57Fp168uY592LCUYBbyNEpiRAPufb").isValid);
        assertTrue(validator.validate("GWaSW6PHfQKBv8EXV3xiqGG2zxKZh4XYNu").isValid);
        assertTrue(validator.validate("GLpT8yG2kwPMdMfgwekG6tEAa91PSmN4ZC").isValid);

        assertFalse(validator.validate("GVTPWDVJgLxo5ZYSPXPDxE4s7LE5cLRwCc1").isValid);
        assertFalse(validator.validate("1GVTPWDVJgLxo5ZYSPXPDxE4s7LE5cLRwCc").isValid);
        assertFalse(validator.validate("1HQQgsvLTgN9xD9hNmAgAreakzVzQUSLSH#").isValid);
        assertFalse(validator.validate("").isValid);
    }

    // Added 0.6.2
    @Test
    public void testCAGE() {
        AltCoinAddressValidator validator = new AltCoinAddressValidator();
        validator.setCurrencyCode("CAGE");

        assertTrue(validator.validate("Db97PgfdBDhXk8DmrDhrUPyydTCELn8YSb").isValid);
        assertTrue(validator.validate("DYV4h7MTsQ91jqzbg94GFAAUbgdK7RZmpG").isValid);
        assertTrue(validator.validate("Db5y8iKtZ24DqgYpP2G8685vTWEvk3WACC").isValid);
        assertTrue(validator.validate("DjiQbPuBLJcVYUtzYMuFuzDwDYwb9mVhaK").isValid);

        assertFalse(validator.validate("17VZNX1SN5NtKa8UQFxwQbFeFc3iqRYhemqq").isValid);
        assertFalse(validator.validate("0x2a65Aca4D5fC5B5C859090a6c34d1641353982266").isValid);
        assertFalse(validator.validate("DNkkfdUvkCDiywYE98MTVp9nQJTgeZAiFr").isValid);
        assertFalse(validator.validate("").isValid);
    }

    @Test
    public void testCRED() {
        AltCoinAddressValidator validator = new AltCoinAddressValidator();
        validator.setCurrencyCode("CRED");

        assertTrue(validator.validate("0x65767ec6d4d3d18a200842352485cdc37cbf3a21").isValid);
        assertTrue(validator.validate("65767ec6d4d3d18a200842352485cdc37cbf3a21").isValid);

        assertFalse(validator.validate("0x65767ec6d4d3d18a200842352485cdc37cbf3a216").isValid);
        assertFalse(validator.validate("0x65767ec6d4d3d18a200842352485cdc37cbf3a2g").isValid);
        assertFalse(validator.validate("65767ec6d4d3d18a200842352485cdc37cbf3a2g").isValid);
        assertFalse(validator.validate("").isValid);
    }

    @Test
    public void testXSPEC() {
        AltCoinAddressValidator validator = new AltCoinAddressValidator();
        validator.setCurrencyCode("XSPEC");

        assertTrue(validator.validate("SUZRHjTLSCr581qLsGqMqBD5f3oW2JHckn").isValid);
        assertTrue(validator.validate("SZ4S1oFfUa4a9s9Kg8bNRywucHiDZmcUuz").isValid);
        assertTrue(validator.validate("SdyjGEmgroK2vxBhkHE1MBUVRbUWpRAdVG").isValid);

        assertFalse(validator.validate("17VZNX1SN5NtKa8UQFxwQbFeFc3iqRYhemqq").isValid);
        assertFalse(validator.validate("17VZNX1SN5NtKa8UQFxwQbFeFc3iqRYheO").isValid);
        assertFalse(validator.validate("17VZNX1SN5NtKa8UQFxwQbFeFc3iqRYhek#").isValid);
        assertFalse(validator.validate("").isValid);
    }

    // Added 0.6.3
    @Test
    public void testWILD() {
        AltCoinAddressValidator validator = new AltCoinAddressValidator();
        validator.setCurrencyCode("WILD");

        assertTrue(validator.validate("0x2a65Aca4D5fC5B5C859090a6c34d164135398226").isValid);
        assertTrue(validator.validate("2a65Aca4D5fC5B5C859090a6c34d164135398226").isValid);

        assertFalse(validator.validate("0x2a65Aca4D5fC5B5C859090a6c34d1641353982266").isValid);
        assertFalse(validator.validate("0x2a65Aca4D5fC5B5C859090a6c34d16413539822g").isValid);
        assertFalse(validator.validate("2a65Aca4D5fC5B5C859090a6c34d16413539822g").isValid);
        assertFalse(validator.validate("").isValid);
    }

    @Test
    public void testONION() {
        AltCoinAddressValidator validator = new AltCoinAddressValidator();
        validator.setCurrencyCode("ONION");

        assertTrue(validator.validate("DbkkqXwdiWJNcpfw49f2xzTVEbvL1SYWDm").isValid);
        assertTrue(validator.validate("DetWWdj7VUTDg1yMhjgRfzvwTf4rRSoywK").isValid);
        assertTrue(validator.validate("Dr5aiywUzZgYHvrQgrCsk6qhxhFzM8VVUM").isValid);

        assertFalse(validator.validate("17VZNX1SN5NtKa8UQFxwQbFeFc3iqRYhemqq").isValid);
        assertFalse(validator.validate("17VZNX1SN5NtKa8UQFxwQbFeFc3iqRYheO").isValid);
        assertFalse(validator.validate("1HQQgsvLTgN9xD9hNmAgAreakzVzQUSLSH#").isValid);
        assertFalse(validator.validate("").isValid);
    }

    // Added 0.6.4
    @Test
    public void testCREA() {
        AltCoinAddressValidator validator = new AltCoinAddressValidator();
        validator.setCurrencyCode("CREA");

        assertTrue(validator.validate("CGjh99QdHxCE6g9pGUucCJNeUyQPRJr4fE").isValid);
        assertTrue(validator.validate("FTDYi4GoD3vFYFhEGbuifSZjs6udXVin7B").isValid);
        assertTrue(validator.validate("361uBxJvmg6f62dMYVM9b7GeR38phkkTyA").isValid);

        assertFalse(validator.validate("C7VZNX1SN5NtKa8UQFxwQbFeFc3iqRYhemqq").isValid);
        assertFalse(validator.validate("F7VZNX1SN5NtKa8UQFxwQbFeFc3iqRYheO").isValid);
        assertFalse(validator.validate("17VZNX1SN5NtKa8UQFxwQbFeFc3iqRYhek#").isValid);
        assertFalse(validator.validate("").isValid);
    }

    @Test
    public void testXIN() {
        AltCoinAddressValidator validator = new AltCoinAddressValidator();
        validator.setCurrencyCode("XIN");

        assertTrue(validator.validate("XIN-FXFA-LR6Y-QZAW-9V4SX").isValid);
        assertTrue(validator.validate("XIN-JM2U-U4AE-G7WF-3NP9F").isValid);
        assertTrue(validator.validate("XIN-2223-2222-KB8Y-22222").isValid);

        assertFalse(validator.validate("").isValid);
        assertFalse(validator.validate("abcde").isValid);
        assertFalse(validator.validate("XIN-").isValid);

        assertFalse(validator.validate("XIN-FXFA-LR6Y-QZAW-9V4SXA").isValid);
        assertFalse(validator.validate("NIX-FXFA-LR6Y-QZAW-9V4SX").isValid);

        assertFalse(validator.validate("XIN-FXF-LR6Y-QZAW-9V4SX").isValid);
        assertFalse(validator.validate("XIN-FXFA-LR6-QZAW-9V4SX").isValid);
        assertFalse(validator.validate("XIN-FXFA-LR6Y-QZA-9V4SX").isValid);
        assertFalse(validator.validate("XIN-FXFA-LR6Y-QZAW-9V4S").isValid);
    }

    // Added 0.6.5
    @Test
    public void testBETR() {
        AltCoinAddressValidator validator = new AltCoinAddressValidator();
        validator.setCurrencyCode("BETR");

        assertTrue(validator.validate("0x2a65Aca4D5fC5B5C859090a6c34d164135398226").isValid);
        assertTrue(validator.validate("2a65Aca4D5fC5B5C859090a6c34d164135398226").isValid);

        assertFalse(validator.validate("0x2a65Aca4D5fC5B5C859090a6c34d1641353982266").isValid);
        assertFalse(validator.validate("0x2a65Aca4D5fC5B5C859090a6c34d16413539822g").isValid);
        assertFalse(validator.validate("2a65Aca4D5fC5B5C859090a6c34d16413539822g").isValid);
        assertFalse(validator.validate("").isValid);
    }

    @Test
    public void testMVT() {
        AltCoinAddressValidator validator = new AltCoinAddressValidator();
        validator.setCurrencyCode("MVT");

        assertTrue(validator.validate("0x2a65Aca4D5fC5B5C859090a6c34d164135398226").isValid);
        assertTrue(validator.validate("2a65Aca4D5fC5B5C859090a6c34d164135398226").isValid);

        assertFalse(validator.validate("0x2a65Aca4D5fC5B5C859090a6c34d1641353982266").isValid);
        assertFalse(validator.validate("0x2a65Aca4D5fC5B5C859090a6c34d16413539822g").isValid);
        assertFalse(validator.validate("2a65Aca4D5fC5B5C859090a6c34d16413539822g").isValid);
        assertFalse(validator.validate("").isValid);
    }

    @Test
    public void testREF() {
        AltCoinAddressValidator validator = new AltCoinAddressValidator();
        validator.setCurrencyCode("REF");

        assertTrue(validator.validate("0x2a65Aca4D5fC5B5C859090a6c34d164135398226").isValid);
        assertTrue(validator.validate("2a65Aca4D5fC5B5C859090a6c34d164135398226").isValid);

        assertFalse(validator.validate("0x2a65Aca4D5fC5B5C859090a6c34d1641353982266").isValid);
        assertFalse(validator.validate("0x2a65Aca4D5fC5B5C859090a6c34d16413539822g").isValid);
        assertFalse(validator.validate("2a65Aca4D5fC5B5C859090a6c34d16413539822g").isValid);
        assertFalse(validator.validate("").isValid);
    }

    // Added 0.6.6
    @Test
    public void testSTL() {
        AltCoinAddressValidator validator = new AltCoinAddressValidator();
        validator.setCurrencyCode("STL");

        assertTrue(validator.validate("Se3x7sVdvUnMMn2KoYLyYVHMJGRoB2R3V8K3LYuHAiEXgVac7vsmFiXUC8dSpJnjXDfwytKsQJV6HFH8MjwPagTJ2Aha46RZM").isValid);
        assertTrue(validator.validate("Se3F51UzpbVVnQRx2VNbcjfBoQJfeuyFF353i1jLnCZda9yVN3vy8csbYCESBvf38TFkchH1C1tMY6XHkC8L678K2vLsVZVMU").isValid);

        assertFalse(validator.validate("Se3x7svUnMMn2KoYLyYVHMJGRoB2R3V8K3LYuHAiEXgVac7vsmFiXUC8dSpJnjXDfwytKsQJV6HFH8MjwPagTJ2Aha46RZM").isValid); //Only 95 charecter, expected is 97.
        assertFalse(validator.validate("SX45GjRnvqheAgCpx4nJeKRjDtS5tYawxEP1GaTj79dTEm21Dtdxex6EHyDqBpofoDqW9k9uQWtkGgbbF8kiRSZ27AksBg7G111").isValid); //Address prefix is Se and not SX and not 99 chars.
        assertFalse(validator.validate("Se3F51UzpbVVnQRx2VNbcjfBoQJfeuyFF353i1jLnCZda9yVN3vy8csbYCESBvf38TFkchH1C1tMY6XHkC8L678K2vLsVZVMUII").isValid); //99 Charecters, expected is 97
        assertFalse(validator.validate("").isValid);
    }

    @Test
    public void testDAI() {
        AltCoinAddressValidator validator = new AltCoinAddressValidator();
        validator.setCurrencyCode("DAI");

        assertTrue(validator.validate("0x2a65Aca4D5fC5B5C859090a6c34d164135398226").isValid);
        assertTrue(validator.validate("2a65Aca4D5fC5B5C859090a6c34d164135398226").isValid);

        assertFalse(validator.validate("0x2a65Aca4D5fC5B5C859090a6c34d1641353982266").isValid);
        assertFalse(validator.validate("0x2a65Aca4D5fC5B5C859090a6c34d16413539822g").isValid);
        assertFalse(validator.validate("2a65Aca4D5fC5B5C859090a6c34d16413539822g").isValid);
        assertFalse(validator.validate("").isValid);
    }

    @Test
    public void testYTN() {
        AltCoinAddressValidator validator = new AltCoinAddressValidator();
        validator.setCurrencyCode("YTN");
        assertTrue(validator.validate("YTgSv7bk5x5p6te3uf3HbUwgnf7zEJM4Jn").isValid);
        assertTrue(validator.validate("YVz19KtQUfyTP4AJS8sbRBqi7dkGTL2ovd").isValid);

        assertFalse(validator.validate("YiTwGuv3opowtPF5w8LUWBXFmaxc9S68ha").isValid);
        assertFalse(validator.validate("17VZNX1SN5NtKa8UQFxwQbFeFc3iqRYhemqq").isValid);
        assertFalse(validator.validate("YVZNX1SN5NtKa8UQFxwQbFeFc3iqRYheO").isValid);
        assertFalse(validator.validate("YiTwGuv3opowtPF5w8LUWBlFmaxc9S68hz").isValid);
        assertFalse(validator.validate("YiTwGuv3opowtPF5w8LUWB0Fmaxc9S68hz").isValid);
        assertFalse(validator.validate("YiTwGuv3opowtPF5w8LUWBIFmaxc9S68hz").isValid);
        assertFalse(validator.validate("").isValid);
    }

    @Test
    public void testDARX() {
        AltCoinAddressValidator validator = new AltCoinAddressValidator();
        validator.setCurrencyCode("DARX");

        assertTrue(validator.validate("RN8spHmkV6ZtRsquaTJMRZJujRQkkDNh2G").isValid);
        assertTrue(validator.validate("RTD9jtKybd7TeM597t5MkNof84GPka34R7").isValid);

        assertFalse(validator.validate("LAPc1FumbYifKpfBpGbRLuPcLAJwHUxeyu").isValid);
        assertFalse(validator.validate("ROPc1FumbYifKpfBpGbRLuPcLAJwHUxeyu").isValid);
        assertFalse(validator.validate("rN8spHmkV6ZtROquaTJMRZJujRQkkDNh2G").isValid);
        assertFalse(validator.validate("1NxrMzHCjG8X9kqTEZBXUNB5PC58DSXAht").isValid);
    }

    @Test
    public void testODN() {
        AltCoinAddressValidator validator = new AltCoinAddressValidator();
        validator.setCurrencyCode("ODN");

        assertTrue(validator.validate("XEfyuzk8yTp5eA9eVUeCW2PFbCFtNb6Jgv").isValid);
        assertTrue(validator.validate("XJegzjV2GK9CeQLNNcc5GVSSqTkv1XMxSF").isValid);
        assertTrue(validator.validate("XLfvvLuwjUrz2kf5gghEmUPFE3vFvwfEiL").isValid);
        assertTrue(validator.validate("XNC1e9TfUApfBsH9JCubioS5XGuwFLbsP4").isValid);

        assertFalse(validator.validate("17VZNX1SN5NtKa8UQFxwQbFeFc3iqRYhemqq").isValid);
        assertFalse(validator.validate("0x2a65Aca4D5fC5B5C859090a6c34d1641353982266").isValid);
        assertFalse(validator.validate("SSnwqFBiyqK1n4BV7kPX86iesev2NobhEo").isValid);
        assertFalse(validator.validate("").isValid);
    }

    @Test
    public void testCDT() {
        AltCoinAddressValidator validator = new AltCoinAddressValidator();
        validator.setCurrencyCode("CDT");

        assertTrue(validator.validate("DM7BjopQ3bGYxSPZ4yhfttxqnDrEkyc3sw").isValid);
        assertTrue(validator.validate("DB4CaJ81SiT3VtpGC8K1RMirPJZjsmKiZd").isValid);
        assertTrue(validator.validate("DE7uB1mws1RwYNDPpfEnQ7a4i9tdqqV1Lf").isValid);
        assertTrue(validator.validate("DJ8FnzVCa8AXEBt5aqPcJubKRzanQKvxkY").isValid);
        assertTrue(validator.validate("D5QmzfBjwrUyAKtvectJL7kBawfWtwdJqz").isValid);
        assertTrue(validator.validate("DDRJemKbVtTVV8r2jSG9wevv3JeUj2edAr").isValid);

        assertFalse(validator.validate("17VZNX1SN5NtKa8UQFxwQbFeFc3iqRYhemqq").isValid);
        assertFalse(validator.validate("0x2a65Aca4D5fC5B5C859090a6c34d1641353982266").isValid);
        assertFalse(validator.validate("SSnwqFBiyqK1n4BV7kPX86iesev2NobhEo").isValid);
        assertFalse(validator.validate("").isValid);
    }

    @Test
    public void testDGM() {
        AltCoinAddressValidator validator = new AltCoinAddressValidator();
        validator.setCurrencyCode("DGM");

        assertTrue(validator.validate("DvaAgcLKrno2AC7kYhHVDCrkhx2xHFpXUf").isValid);
        assertTrue(validator.validate("E9p49poRmnuLdnu55bzKe7t48xtYv2bRES").isValid);

        assertFalse(validator.validate("0xmnuL9poRmnuLd55bzKe7t48xtYv2bRES").isValid);
        assertFalse(validator.validate("DvaAgcLKrno2AC7kYhHVDC").isValid);
        assertFalse(validator.validate("19p49poRmnuLdnu55bzKe7t48xtYv2bRES").isValid);
        assertFalse(validator.validate("").isValid);
    }

    @Test
    public void testSCS() {
        AltCoinAddressValidator validator = new AltCoinAddressValidator();
        validator.setCurrencyCode("SCS");

        assertTrue(validator.validate("SNrVzPaFVCQGH4Rdch2EuhoyeWMfgWqk1J").isValid);
        assertTrue(validator.validate("SXPvGe87gdCFQH8zPU3JdKNGwAa4c6979r").isValid);
        assertTrue(validator.validate("STGvWjZdkwDeNoYa73cqMrAFFYm5xtJndc").isValid);
        assertTrue(validator.validate("SVPZMBgDxBVDRisdDZGD1XQwyAz8RBbo3J").isValid);

        assertFalse(validator.validate("SVPZMBgDxBVDRisdDZGD1XQwyAz8RBbo3R").isValid);
        assertFalse(validator.validate("mipcBbFg9gMiCh81Kj8tqqdgoZub1ZJRfn").isValid);
        assertFalse(validator.validate("XLfvvLuwjUrz2kf5gghEmUPFE3vFvwfEiL").isValid);
        assertFalse(validator.validate("").isValid);
    }

    @Test
    public void testSOS() {
        AltCoinAddressValidator validator = new AltCoinAddressValidator();
        validator.setCurrencyCode("SOS");

        assertTrue(validator.validate("0x2a65Aca4D5fC5B5C859090a6c34d164135398226").isValid);
        assertTrue(validator.validate("2a65Aca4D5fC5B5C859090a6c34d164135398226").isValid);

        assertFalse(validator.validate("0x2a65Aca4D5fC5B5C859090a6c34d1641353982266").isValid);
        assertFalse(validator.validate("0x2a65Aca4D5fC5B5C859090a6c34d16413539822g").isValid);
        assertFalse(validator.validate("2a65Aca4D5fC5B5C859090a6c34d16413539822g").isValid);
        assertFalse(validator.validate("").isValid);
    }

    @Test
    public void testACH() {
        AltCoinAddressValidator validator = new AltCoinAddressValidator();
        validator.setCurrencyCode("ACH");

        assertTrue(validator.validate("AciV7ZyJDpCg7kGGmbo97VjgjpVZkXRTMD").isValid);
        assertTrue(validator.validate("ARhW8anWaZtExdK2cQkBwsvsQZ9TkC9bwH").isValid);
        assertTrue(validator.validate("AcxpGTWX4zFiD8p8hfYw99RXV7MY2y8hs9").isValid);

        assertFalse(validator.validate("GWaSW6PHfQKBv8EXV3xiqGG2zxKZh4XYNu").isValid);
        assertFalse(validator.validate("AcxpGTWX4zFiD8p8hfY099RXV7MY2y8hs9").isValid);
        assertFalse(validator.validate("17VZNX1SN5NtKa8UQFxwQbFeFc3iqRYhem").isValid);
        assertFalse(validator.validate("").isValid);
    }

    @Test
    public void testVDN() {
        AltCoinAddressValidator validator = new AltCoinAddressValidator();
        validator.setCurrencyCode("VDN");

        assertTrue(validator.validate("DG1KpSsSXd3uitgwHaA1i6T1Bj1hWEwAxB").isValid);
        assertTrue(validator.validate("DPEfTj1C9tTKEqkLPUwtUtCZHd7ViedBmZ").isValid);
        assertTrue(validator.validate("DLzjxv6Rk9hMYEFHBLqvyT8pkfS43u9Md5").isValid);
        assertTrue(validator.validate("DHexLqYt4ooDDnpmfEMSa1oJBbaZBxURZH").isValid);
        assertTrue(validator.validate("DHPybrRc2iqeE4aU8mmXKf8v38JTDyH2V9").isValid);

        assertFalse(validator.validate("17VZNX1SN5NtKa8UQFxwQbFeFc3iqRYhemqq").isValid);
        assertFalse(validator.validate("3CDJNfdWX8m2NwuGUV3nhXHXEeLygMXoAj").isValid);
        assertFalse(validator.validate("DG1KpSsSXd3uitgwHaA1i6T1BjSHORTER").isValid);
        assertFalse(validator.validate("DG1KpSsSXd3uitgwHaA1i6T1Bj1hWLONGER").isValid);
        assertFalse(validator.validate("HG1KpSsSXd3uitgwHaA1i6T1Bj1hWEwAxB").isValid);
    }

    // Added 0.7.0
    @Test
    public void testALC() {
        AltCoinAddressValidator validator = new AltCoinAddressValidator();
        validator.setCurrencyCode("ALC");

        assertTrue(validator.validate("AQJTNtWcP7opxuR52Lf5vmoQTC8EHQ6GxV").isValid);
        assertTrue(validator.validate("ALEK7jttmqtx2ZhXHg69Zr426qKBnzYA9E").isValid);
        assertTrue(validator.validate("AP1egWUthPoYvZL57aBk4RPqUgjG1fJGn6").isValid);
        assertTrue(validator.validate("AST3zfvPdZ35npxAVC8ABgVCxxDLwTmAHU").isValid);

        assertFalse(validator.validate("1AQJTNtWcP7opxuR52Lf5vmoQTC8EHQ6GxV").isValid);
        assertFalse(validator.validate("1ALEK7jttmqtx2ZhXHg69Zr426qKBnzYA9E").isValid);
        assertFalse(validator.validate("1AP1egWUthPoYvZL57aBk4RPqUgjG1fJGn6").isValid);
        assertFalse(validator.validate("").isValid);
    }

    @Test
    public void testDIN() {
        AltCoinAddressValidator validator = new AltCoinAddressValidator();
        validator.setCurrencyCode("DIN");

        assertTrue(validator.validate("DBmvak2TM8GpeiR3ZEVWAHWFZeiw9FG7jK").isValid);
        assertTrue(validator.validate("DDWit1CcocL2j3CzfmZgz4bx2DE1h8tugv").isValid);
        assertTrue(validator.validate("DF8D75bjz6i8azUHgmbV3awpn6tni5W43B").isValid);
        assertTrue(validator.validate("DJquenkkiFVNpF7vVLg2xKnxCjKwnYb6Ay").isValid);

        assertFalse(validator.validate("1QbFeFc3iqRYhemqq7VZNX1SN5NtKa8UQFxw").isValid);
        assertFalse(validator.validate("7rrpfJKZC7t1R2FPKrsvfkcE8KBLuSyVYAjt").isValid);
        assertFalse(validator.validate("QFxwQbFeFc3iqRYhek#17VZNX1SN5NtKa8U").isValid);
        assertFalse(validator.validate("").isValid);
    }

    @Test
    public void testStraya() {
        AltCoinAddressValidator validator = new AltCoinAddressValidator();
        validator.setCurrencyCode("NAH");

        assertTrue(validator.validate("SZHa3vS9ctDJwx3BziaqgN3zQMkYpgyP7f").isValid);
        assertTrue(validator.validate("SefAdKgyqdg7wd1emhFynPs44d1b2Ca2U1").isValid);
        assertTrue(validator.validate("SSw6555umxHsPZgE96KoyiEVY3CDuJRBQc").isValid);
        assertTrue(validator.validate("SYwJ6aXQkmt3ExuaXBSCmyiHRn8fUpxXUi").isValid);

        assertFalse(validator.validate("17VZNX1SN5NtKa8UQFxwQbFeFc3iqRYhemqq").isValid);
        assertFalse(validator.validate("0x2a65Aca4D5fC5B5C859090a6c34d1641353982266").isValid);
        assertFalse(validator.validate("DNkkfdUvkCDiywYE98MTVp9nQJTgeZAiFr").isValid);
        assertFalse(validator.validate("").isValid);
    }

    @Test
    public void testROI() {
        AltCoinAddressValidator validator = new AltCoinAddressValidator();
        validator.setCurrencyCode("ROI");

        assertTrue(validator.validate("RSdzB2mFpQ6cR3HmEopbaRBjrEMWAwXBYn").isValid);
        assertTrue(validator.validate("RBQN9ybF5JzsPQdsiHMpGfkA5HpwddKvmU").isValid);

        assertFalse(validator.validate("1RBQN9ybF5JzsPQdsiHMpGfkA5HpwddKvmU").isValid);
        assertFalse(validator.validate("RBQN9ybF5JzsPQdsiHMpGfkA5HpwddKvmU1").isValid);
        assertFalse(validator.validate("RBQN9ybF5JzsPQdsiHMpGfkA5HpwddKvmU#").isValid);
        assertFalse(validator.validate("").isValid);
    }


    @Test
    public void testWMCC() {
        AltCoinAddressValidator validator = new AltCoinAddressValidator();
        validator.setCurrencyCode("WMCC");

        assertTrue(validator.validate("wc1qke2es507uz0dcfx7eyvlfuemwys8xem48vp5rw").isValid);
        assertTrue(validator.validate("wc1qlwsfmqswjnnv20quv203lnksjrgsww3mjhd349").isValid);
        assertTrue(validator.validate("Wmpfed6ykt9YsFxhGri5KJvKc3r7BC1rVQ").isValid);
        assertTrue(validator.validate("WSSqzNJvc4X4xWW6WDyUk1oWEeLx45vyRh").isValid);
        assertTrue(validator.validate("XWJk3GEuNFEn3dGFCi7vTzVuydeGQA9Fnq").isValid);
        assertTrue(validator.validate("XG1Mc7XvvpR1wQvjeikZwHAjwLvCWQD35u").isValid);

        assertFalse(validator.validate("wc1qke2es507uz0dcfx7eyvlfuemwys8xem48vp5rx").isValid);
        assertFalse(validator.validate("Wmpfed6ykt9YsFxhGri5KJvKc3r7BC1rvq").isValid);
        assertFalse(validator.validate("XWJk3GEuNFEn3dGFCi7vTzVuydeGQA9FNQ").isValid);
        assertFalse(validator.validate("0123456789Abcdefghijklmnopqrstuvwxyz").isValid);
        assertFalse(validator.validate("").isValid);
    }

    @Test
    public void testRTO() {
        AltCoinAddressValidator validator = new AltCoinAddressValidator();
        validator.setCurrencyCode("RTO");

        assertTrue(validator.validate("AHT1tiauD1GKvLnSL2RVuug1arn3cvFYw7PX5cUmCkM9MHuBn8yrGoHGHXP8ZV9FUR5Y5ntvhanwCMp8FK5bmLrqKxq7BRj").isValid);
        assertTrue(validator.validate("AKQqctWaaX3gdtQ54kUZAFhGimquK83i2VEKPituFyZiJnwB5RqRrvtSK24yN8AizhhDvHX8CvkJkRrZtUAYScgRJsDE1jH").isValid);

        assertFalse(validator.validate("AHT1tiauD1GKvLnSL2RVuug1arn3cvFYw7PX5cUmCkM9MHuBn8yrGoHGHXP8ZV9FUR5Y5ntvhanwCMp8FK5bmLrqKxq7BR").isValid);
        assertFalse(validator.validate("BKQqctWaaX3gdtQ54kUZAFhGimquK83i2VEKPituFyZiJnwB5RqRrvtSK24yN8AizhhDvHX8CvkJkRrZtUAYScgRJsDE1jH").isValid);
        assertFalse(validator.validate("AHT1tiauD1GKvLnSL2RVuug1arn3cvFYw7PX5cUmCkM9MHuBn8yrGoHGHXP8ZV9FUR5Y5ntvhanwCMp8FK5bmLrqKxq7BRjy").isValid);
        assertFalse(validator.validate("").isValid);
    }

    @Test
    public void testKOTO() {
        AltCoinAddressValidator validator = new AltCoinAddressValidator();
        validator.setCurrencyCode("KOTO");

        assertTrue(validator.validate("k13dNgJJjf1SCU2Xv2jLnuUb5Q7zZx7P9vW").isValid);
        assertTrue(validator.validate("k1BGB7dreqk9yCVEjC5sqjStfRxMUHiVtTg").isValid);
        assertTrue(validator.validate("jzz6Cgk8wYy7MXZH5TCSxHbe6exCKmhXk8N").isValid);

        assertFalse(validator.validate("K1JqGEiRi3pApex3rButyuFN8HVEji9dygo").isValid);
        assertFalse(validator.validate("k2De32yyMZ8xdDFBJXjVseiN99S9eJpvty5").isValid);
        assertFalse(validator.validate("jyzCuxaXN38djCzdkb8nQs7v1joHWtkC4v8").isValid);
        assertFalse(validator.validate("JzyNxmc9iDaGokmMrkmMCncfMQvw5vbHBKv").isValid);
        assertFalse(validator.validate("zkPRkLZKf4BuzBsC6r9Ls5suw1ZV9tCwiBTF5vcz2NZLUDsoXGp5rAFUjKnb7DdkFbLp7aSpejCcC4FTxsVvDxq9YKSprzf").isValid);
        assertFalse(validator.validate("").isValid);
    }
<<<<<<< HEAD
  
    @Test
    public void testGEO() {
        AltCoinAddressValidator validator = new AltCoinAddressValidator();
        validator.setCurrencyCode("GEO");
=======

    @Test
    public void testUBQ() {
        AltCoinAddressValidator validator = new AltCoinAddressValidator();
        validator.setCurrencyCode("UBQ");

        assertTrue(validator.validate("0x2a65Aca4D5fC5B5C859090a6c34d164135398226").isValid);
        assertTrue(validator.validate("2a65Aca4D5fC5B5C859090a6c34d164135398226").isValid);

        assertFalse(validator.validate("0x2a65Aca4D5fC5B5C859090a6c34d1641353982266").isValid);
        assertFalse(validator.validate("0x2a65Aca4D5fC5B5C859090a6c34d16413539822g").isValid);
        assertFalse(validator.validate("2a65Aca4D5fC5B5C859090a6c34d16413539822g").isValid);
        assertFalse(validator.validate("").isValid);
    }

    @Test
    public void testQWARK() {
        AltCoinAddressValidator validator = new AltCoinAddressValidator();
        validator.setCurrencyCode("QWARK");
>>>>>>> 678609a7

        assertTrue(validator.validate("0x2a65Aca4D5fC5B5C859090a6c34d164135398226").isValid);
        assertTrue(validator.validate("2a65Aca4D5fC5B5C859090a6c34d164135398226").isValid);

        assertFalse(validator.validate("0x2a65Aca4D5fC5B5C859090a6c34d1641353982266").isValid);
        assertFalse(validator.validate("0x2a65Aca4D5fC5B5C859090a6c34d16413539822g").isValid);
        assertFalse(validator.validate("2a65Aca4D5fC5B5C859090a6c34d16413539822g").isValid);
        assertFalse(validator.validate("").isValid);
    }
}<|MERGE_RESOLUTION|>--- conflicted
+++ resolved
@@ -873,33 +873,39 @@
         assertFalse(validator.validate("zkPRkLZKf4BuzBsC6r9Ls5suw1ZV9tCwiBTF5vcz2NZLUDsoXGp5rAFUjKnb7DdkFbLp7aSpejCcC4FTxsVvDxq9YKSprzf").isValid);
         assertFalse(validator.validate("").isValid);
     }
-<<<<<<< HEAD
-  
+
+    @Test
+    public void testUBQ() {
+        AltCoinAddressValidator validator = new AltCoinAddressValidator();
+        validator.setCurrencyCode("UBQ");
+
+        assertTrue(validator.validate("0x2a65Aca4D5fC5B5C859090a6c34d164135398226").isValid);
+        assertTrue(validator.validate("2a65Aca4D5fC5B5C859090a6c34d164135398226").isValid);
+
+        assertFalse(validator.validate("0x2a65Aca4D5fC5B5C859090a6c34d1641353982266").isValid);
+        assertFalse(validator.validate("0x2a65Aca4D5fC5B5C859090a6c34d16413539822g").isValid);
+        assertFalse(validator.validate("2a65Aca4D5fC5B5C859090a6c34d16413539822g").isValid);
+        assertFalse(validator.validate("").isValid);
+    }
+
+    @Test
+    public void testQWARK() {
+        AltCoinAddressValidator validator = new AltCoinAddressValidator();
+        validator.setCurrencyCode("QWARK");
+
+        assertTrue(validator.validate("0x2a65Aca4D5fC5B5C859090a6c34d164135398226").isValid);
+        assertTrue(validator.validate("2a65Aca4D5fC5B5C859090a6c34d164135398226").isValid);
+
+        assertFalse(validator.validate("0x2a65Aca4D5fC5B5C859090a6c34d1641353982266").isValid);
+        assertFalse(validator.validate("0x2a65Aca4D5fC5B5C859090a6c34d16413539822g").isValid);
+        assertFalse(validator.validate("2a65Aca4D5fC5B5C859090a6c34d16413539822g").isValid);
+        assertFalse(validator.validate("").isValid);
+    }
+
     @Test
     public void testGEO() {
         AltCoinAddressValidator validator = new AltCoinAddressValidator();
         validator.setCurrencyCode("GEO");
-=======
-
-    @Test
-    public void testUBQ() {
-        AltCoinAddressValidator validator = new AltCoinAddressValidator();
-        validator.setCurrencyCode("UBQ");
-
-        assertTrue(validator.validate("0x2a65Aca4D5fC5B5C859090a6c34d164135398226").isValid);
-        assertTrue(validator.validate("2a65Aca4D5fC5B5C859090a6c34d164135398226").isValid);
-
-        assertFalse(validator.validate("0x2a65Aca4D5fC5B5C859090a6c34d1641353982266").isValid);
-        assertFalse(validator.validate("0x2a65Aca4D5fC5B5C859090a6c34d16413539822g").isValid);
-        assertFalse(validator.validate("2a65Aca4D5fC5B5C859090a6c34d16413539822g").isValid);
-        assertFalse(validator.validate("").isValid);
-    }
-
-    @Test
-    public void testQWARK() {
-        AltCoinAddressValidator validator = new AltCoinAddressValidator();
-        validator.setCurrencyCode("QWARK");
->>>>>>> 678609a7
 
         assertTrue(validator.validate("0x2a65Aca4D5fC5B5C859090a6c34d164135398226").isValid);
         assertTrue(validator.validate("2a65Aca4D5fC5B5C859090a6c34d164135398226").isValid);
