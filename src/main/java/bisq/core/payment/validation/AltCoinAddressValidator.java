/*
 * This file is part of Bisq.
 *
 * Bisq is free software: you can redistribute it and/or modify it
 * under the terms of the GNU Affero General Public License as published by
 * the Free Software Foundation, either version 3 of the License, or (at
 * your option) any later version.
 *
 * Bisq is distributed in the hope that it will be useful, but WITHOUT
 * ANY WARRANTY; without even the implied warranty of MERCHANTABILITY or
 * FITNESS FOR A PARTICULAR PURPOSE. See the GNU Affero General Public
 * License for more details.
 *
 * You should have received a copy of the GNU Affero General Public License
 * along with Bisq. If not, see <http://www.gnu.org/licenses/>.
 */

package bisq.core.payment.validation;

import bisq.core.app.BisqEnvironment;
import bisq.core.locale.Res;
import bisq.core.payment.validation.altcoins.ByteballAddressValidator;
import bisq.core.payment.validation.altcoins.NxtReedSolomonValidator;
import bisq.core.payment.validation.altcoins.OctocoinAddressValidator;
import bisq.core.payment.validation.altcoins.PNCAddressValidator;
import bisq.core.payment.validation.altcoins.WMCCAddressValidator;
import bisq.core.payment.validation.altcoins.XCNAddressValidator;
import bisq.core.payment.validation.altcoins.YTNAddressValidator;
import bisq.core.payment.validation.altcoins.KOTOAddressValidator;
import bisq.core.payment.validation.params.ACHParams;
import bisq.core.payment.validation.params.AlcParams;
import bisq.core.payment.validation.params.CageParams;
import bisq.core.payment.validation.params.CreaParams;
import bisq.core.payment.validation.params.IOPParams;
import bisq.core.payment.validation.params.ODNParams;
import bisq.core.payment.validation.params.OctocoinParams;
import bisq.core.payment.validation.params.OnionParams;
import bisq.core.payment.validation.params.PARTParams;
import bisq.core.payment.validation.params.PhoreParams;
import bisq.core.payment.validation.params.PNCParams;
import bisq.core.payment.validation.params.PivxParams;
import bisq.core.payment.validation.params.SpeedCashParams;
import bisq.core.payment.validation.params.StrayaParams;
import bisq.core.payment.validation.params.TerracoinParams;
import bisq.core.payment.validation.params.WACoinsParams;
import bisq.core.payment.validation.params.WMCCParams;
import bisq.core.payment.validation.params.XspecParams;
import bisq.core.payment.validation.params.btc.BTGParams;
import bisq.core.payment.validation.params.btc.BtcMainNetParamsForValidation;
import bisq.core.util.validation.InputValidator;

import org.libdohj.params.DashMainNetParams;
import org.libdohj.params.DashRegTestParams;
import org.libdohj.params.DashTestNet3Params;
import org.libdohj.params.DogecoinMainNetParams;
import org.libdohj.params.LitecoinMainNetParams;
import org.libdohj.params.LitecoinRegTestParams;
import org.libdohj.params.LitecoinTestNet3Params;

import org.bitcoinj.core.Address;
import org.bitcoinj.core.AddressFormatException;
import org.bitcoinj.core.Base58;
import org.bitcoinj.params.MainNetParams;
import org.bitcoinj.params.RegTestParams;
import org.bitcoinj.params.TestNet3Params;

import lombok.extern.slf4j.Slf4j;

import org.jetbrains.annotations.NotNull;

@Slf4j
public final class AltCoinAddressValidator extends InputValidator {

    private String currencyCode;

    ///////////////////////////////////////////////////////////////////////////////////////////
    // Public methods
    ///////////////////////////////////////////////////////////////////////////////////////////

    public void setCurrencyCode(String currencyCode) {
        this.currencyCode = currencyCode;
    }

    @Override
    public ValidationResult validate(String input) {
        ValidationResult validationResult = super.validate(input);
        if (!validationResult.isValid || currencyCode == null) {
            return validationResult;
        } else {
            ValidationResult wrongChecksum = new ValidationResult(false,
                    Res.get("validation.altcoin.wrongChecksum"));
            ValidationResult regexTestFailed = new ValidationResult(false,
                    Res.get("validation.altcoin.wrongStructure", currencyCode));

            switch (currencyCode) {
                case "BTC":
                    try {
                        switch (BisqEnvironment.getBaseCurrencyNetwork()) {
                            case BTC_MAINNET:
                                Address.fromBase58(MainNetParams.get(), input);
                                break;
                            case BTC_TESTNET:
                                Address.fromBase58(TestNet3Params.get(), input);
                                break;
                            case BTC_REGTEST:
                                Address.fromBase58(RegTestParams.get(), input);
                                break;
                            case LTC_MAINNET:
                            case LTC_TESTNET:
                            case LTC_REGTEST:
                            case DASH_MAINNET:
                            case DASH_TESTNET:
                            case DASH_REGTEST:
                                // We cannot use MainNetParams because that would be one of the other base currencies,
                                // so we cloned the MainNetParams to BtcMainNetParamsForValidation
                                Address.fromBase58(BtcMainNetParamsForValidation.get(), input);
                                return new ValidationResult(true);
                        }
                        return new ValidationResult(true);
                    } catch (AddressFormatException e) {
                        return new ValidationResult(false, getErrorMessage(e));
                    }
                case "BSQ":
                    if (!input.startsWith("B"))
                        return new ValidationResult(false, Res.get("validation.altcoin.invalidAddress",
                                currencyCode, "BSQ address must start with \"B\""));

                    String addressAsBtc = input.substring(1, input.length());
                    try {
                        switch (BisqEnvironment.getBaseCurrencyNetwork()) {
                            case BTC_MAINNET:
                                Address.fromBase58(MainNetParams.get(), addressAsBtc);
                                break;
                            case BTC_TESTNET:
                                Address.fromBase58(TestNet3Params.get(), addressAsBtc);
                                break;
                            case BTC_REGTEST:
                                Address.fromBase58(RegTestParams.get(), addressAsBtc);
                                break;
                        }
                        return new ValidationResult(true);
                    } catch (AddressFormatException e) {
                        return new ValidationResult(false, getErrorMessage(e));
                    }
                case "LTC":
                    try {
                        switch (BisqEnvironment.getBaseCurrencyNetwork()) {
                            case BTC_MAINNET:
                            case BTC_TESTNET:
                            case BTC_REGTEST:
                            case DASH_MAINNET:
                            case DASH_TESTNET:
                            case DASH_REGTEST:
                            case LTC_MAINNET:
                                Address.fromBase58(LitecoinMainNetParams.get(), input);
                                break;
                            case LTC_TESTNET:
                                Address.fromBase58(LitecoinTestNet3Params.get(), input);
                                break;
                            case LTC_REGTEST:
                                Address.fromBase58(LitecoinRegTestParams.get(), input);
                                break;
                        }
                        return new InputValidator.ValidationResult(true);
                    } catch (AddressFormatException e) {
                        return new ValidationResult(false, getErrorMessage(e));
                    }
                case "DOGE":
                    try {
                        Address.fromBase58(DogecoinMainNetParams.get(), input);
                        return new ValidationResult(true);
                    } catch (AddressFormatException e) {
                        return new ValidationResult(false, getErrorMessage(e));
                    }
                case "DASH":
                    try {
                        switch (BisqEnvironment.getBaseCurrencyNetwork()) {
                            case BTC_MAINNET:
                            case BTC_TESTNET:
                            case BTC_REGTEST:
                            case LTC_MAINNET:
                            case LTC_TESTNET:
                            case LTC_REGTEST:
                            case DASH_MAINNET:
                                Address.fromBase58(DashMainNetParams.get(), input);
                                break;
                            case DASH_TESTNET:
                                Address.fromBase58(DashTestNet3Params.get(), input);
                                break;
                            case DASH_REGTEST:
                                Address.fromBase58(DashRegTestParams.get(), input);
                                break;
                        }
                        return new ValidationResult(true);
                    } catch (AddressFormatException e) {
                        return new ValidationResult(false, getErrorMessage(e));
                    }
                case "ETH":
                    // https://github.com/ethereum/web3.js/blob/master/lib/utils/utils.js#L403
                    if (!input.matches("^(0x)?[0-9a-fA-F]{40}$"))
                        return regexTestFailed;
                    else
                        return new ValidationResult(true);
                case "PHR":
                    if (input.matches("^[P][a-km-zA-HJ-NP-Z1-9]{25,34}$")) {
                        //noinspection ConstantConditions
                        try {
                            Address.fromBase58(PhoreParams.get(), input);
                            return new ValidationResult(true);
                        } catch (AddressFormatException e) {
                            return new ValidationResult(false, getErrorMessage(e));
                        }
                    } else {
                        return regexTestFailed;
                    }

                case "PIVX":
                    if (input.matches("^[D][a-km-zA-HJ-NP-Z1-9]{25,34}$")) {
                        //noinspection ConstantConditions
                        try {
                            Address.fromBase58(PivxParams.get(), input);
                            return new ValidationResult(true);
                        } catch (AddressFormatException e) {
                            return new ValidationResult(false, getErrorMessage(e));
                        }
                    } else {
                        return regexTestFailed;
                    }
                case "IOP":
                    if (input.matches("^[p][a-km-zA-HJ-NP-Z1-9]{25,34}$")) {
                        //noinspection ConstantConditions
                        try {
                            Address.fromBase58(IOPParams.get(), input);
                            return new ValidationResult(true);
                        } catch (AddressFormatException e) {
                            return new ValidationResult(false, getErrorMessage(e));
                        }
                    } else {
                        return regexTestFailed;
                    }
                case "888":
                    if (input.matches("^[83][a-km-zA-HJ-NP-Z1-9]{25,34}$")) {
                        if (OctocoinAddressValidator.ValidateAddress(input)) {
                            try {
                                Address.fromBase58(OctocoinParams.get(), input);
                                return new ValidationResult(true);
                            } catch (AddressFormatException e) {
                                return new ValidationResult(false, getErrorMessage(e));
                            }
                        } else {
                            return wrongChecksum;
                        }
                    } else {
                        return regexTestFailed;
                    }
                case "ZEC":
                    // We only support t addresses (transparent transactions)
                    if (input.startsWith("t"))
                        return validationResult;
                    else
                        return new ValidationResult(false, Res.get("validation.altcoin.zAddressesNotSupported"));
                case "GBYTE":
                    return ByteballAddressValidator.validate(input);
                case "NXT":
                    if (!input.startsWith("NXT-") || !input.equals(input.toUpperCase())) {
                        return regexTestFailed;
                    }
                    try {
                        long accountId = NxtReedSolomonValidator.decode(input.substring(4));
                        return new ValidationResult(accountId != 0);
                    } catch (NxtReedSolomonValidator.DecodeException e) {
                        return wrongChecksum;
                    }
                case "DCT":
                    if (input.matches("^(?=.{5,63}$)([a-z][a-z0-9-]+[a-z0-9])(\\.[a-z][a-z0-9-]+[a-z0-9])*$"))
                        return new ValidationResult(true);
                    else
                        return regexTestFailed;
                case "PNC":
                    if (input.matches("^[P3][a-km-zA-HJ-NP-Z1-9]{25,34}$")) {
                        if (PNCAddressValidator.ValidateAddress(input)) {
                            try {
                                Address.fromBase58(PNCParams.get(), input);
                                return new ValidationResult(true);
                            } catch (AddressFormatException e) {
                                return new ValidationResult(false, getErrorMessage(e));
                            }
                        } else {
                            return wrongChecksum;
                        }
                    } else {
                        return regexTestFailed;
                    }
                case "WAC":
                    try {
                        Address.fromBase58(WACoinsParams.get(), input);
                    } catch (AddressFormatException e) {
                        return new ValidationResult(false, getErrorMessage(e));
                    }
                    return new ValidationResult(true);
                case "ZEN":
                    try {
                        // Get the non Base58 form of the address and the bytecode of the first two bytes
                        byte[] byteAddress = Base58.decodeChecked(input);
                        int version0 = byteAddress[0] & 0xFF;
                        int version1 = byteAddress[1] & 0xFF;

                        // We only support public ("zn" (0x20,0x89), "t1" (0x1C,0xB8))
                        // and multisig ("zs" (0x20,0x96), "t3" (0x1C,0xBD)) addresses

                        // Fail for private addresses
                        if (version0 == 0x16 && version1 == 0x9A) {
                            // Address starts with "zc"
                            return new ValidationResult(false, Res.get("validation.altcoin.zAddressesNotSupported"));
                        } else if (version0 == 0x1C && (version1 == 0xB8 || version1 == 0xBD)) {
                            // "t1" or "t3" address
                            return new ValidationResult(true);
                        } else if (version0 == 0x20 && (version1 == 0x89 || version1 == 0x96)) {
                            // "zn" or "zs" address
                            return new ValidationResult(true);
                        } else {
                            // Unknown Type
                            return new ValidationResult(false);
                        }
                    } catch (AddressFormatException e) {
                        // Unhandled Exception (probably a checksum error)
                        return new ValidationResult(false);
                    }
                case "ELLA":
                    // https://github.com/ethereum/web3.js/blob/master/lib/utils/utils.js#L403
                    if (!input.matches("^(0x)?[0-9a-fA-F]{40}$"))
                        return regexTestFailed;
                    else
                        return new ValidationResult(true);
                case "XCN":
                    // https://bitcointalk.org/index.php?topic=1801595
                    return XCNAddressValidator.ValidateAddress(input);
                case "TRC":
                    try {
                        Address.fromBase58(TerracoinParams.get(), input);
                    } catch (AddressFormatException e) {
                        return new ValidationResult(false, getErrorMessage(e));
                    }
                    return new ValidationResult(true);
                case "INXT":
                    if (!input.matches("^(0x)?[0-9a-fA-F]{40}$"))
                        return regexTestFailed;
                    else
                        return new ValidationResult(true);
                case "PART":
                    if (input.matches("^[RP][a-km-zA-HJ-NP-Z1-9]{25,34}$")) {
                        //noinspection ConstantConditions
                        try {
                            Address.fromBase58(PARTParams.get(), input);
                            return new ValidationResult(true);
                        } catch (AddressFormatException e) {
                            return new ValidationResult(false, getErrorMessage(e));
                        }
                    } else {
                        return regexTestFailed;
                    }
                case "MDC":
                    if (input.matches("^m[a-zA-Z0-9]{26,33}$"))
                        return new ValidationResult(true);
                    else
                        return regexTestFailed;
                case "BCH":
                    try {
                        Address.fromBase58(BtcMainNetParamsForValidation.get(), input);
                        return new ValidationResult(true);
                    } catch (AddressFormatException e) {
                        return new ValidationResult(false, getErrorMessage(e));
                    }
                case "BCHC":
                    try {
                        Address.fromBase58(BtcMainNetParamsForValidation.get(), input);
                        return new ValidationResult(true);
                    } catch (AddressFormatException e) {
                        return new ValidationResult(false, getErrorMessage(e));
                    }
                case "BTG":
                    try {
                        Address.fromBase58(BTGParams.get(), input);
                        return new ValidationResult(true);
                    } catch (AddressFormatException e) {
                        return new ValidationResult(false, getErrorMessage(e));
                    }
                case "CAGE":
                    if (input.matches("^[D][a-zA-Z0-9]{26,34}$")) {
                        //noinspection ConstantConditions
                        try {
                            Address.fromBase58(CageParams.get(), input);
                            return new ValidationResult(true);
                        } catch (AddressFormatException e) {
                            return new ValidationResult(false, getErrorMessage(e));
                        }
                    } else {
                        return regexTestFailed;
                    }
                case "CRED":
                    if (!input.matches("^(0x)?[0-9a-fA-F]{40}$"))
                        return regexTestFailed;
                    else
                        return new ValidationResult(true);
                case "XSPEC":
                    try {
                        Address.fromBase58(XspecParams.get(), input);
                        return new ValidationResult(true);
                    } catch (AddressFormatException e) {
                        return new ValidationResult(false, getErrorMessage(e));
                    }
                case "WILD":
                    // https://github.com/ethereum/web3.js/blob/master/lib/utils/utils.js#L403
                    if (!input.matches("^(0x)?[0-9a-fA-F]{40}$"))
                        return regexTestFailed;
                    else
                        return new ValidationResult(true);
                case "ONION":
                    try {
                        Address.fromBase58(OnionParams.get(), input);
                        return new ValidationResult(true);
                    } catch (AddressFormatException e) {
                        return new ValidationResult(false, getErrorMessage(e));
                    }
                case "CREA":
                    try {
                        Address.fromBase58(CreaParams.get(), input);
                        return new ValidationResult(true);
                    } catch (AddressFormatException e) {
                        return new ValidationResult(false, getErrorMessage(e));
                    }
                case "XIN":
                    if (!input.matches("^XIN-[A-Z0-9]{4}-[A-Z0-9]{4}-[A-Z0-9]{4}-[A-Z0-9]{5}$"))
                        return regexTestFailed;
                    else
                        return new ValidationResult(true);
                case "BETR":
                    // https://github.com/ethereum/web3.js/blob/master/lib/utils/utils.js#L403
                    if (!input.matches("^(0x)?[0-9a-fA-F]{40}$"))
                        return regexTestFailed;
                    else
                        return new ValidationResult(true);
                case "MVT":
                    if (!input.matches("^(0x)?[0-9a-fA-F]{40}$"))
                        return regexTestFailed;
                    else
                        return new ValidationResult(true);
                case "REF":
                    // https://github.com/ethereum/web3.js/blob/master/lib/utils/utils.js#L403
                    if (!input.matches("^(0x)?[0-9a-fA-F]{40}$"))
                        return regexTestFailed;
                    else
                        return new ValidationResult(true);
                case "STL":
                    if (!input.matches("^(Se)\\d[0-9A-Za-z]{94}$"))
                        return regexTestFailed;
                    else
                        return new ValidationResult(true);
                case "DAI":
                    // https://github.com/ethereum/web3.js/blob/master/lib/utils/utils.js#L403
                    if (!input.matches("^(0x)?[0-9a-fA-F]{40}$"))
                        return regexTestFailed;
                    else
                        return new ValidationResult(true);
                case "YTN":
                    return YTNAddressValidator.ValidateAddress(input);
                case "DARX":
                    if (!input.matches("^[R][a-km-zA-HJ-NP-Z1-9]{25,34}$"))
                        return regexTestFailed;
                    else
                        return new ValidationResult(true);
                case "ODN":
                    try {
                        Address.fromBase58(ODNParams.get(), input);
                        return new ValidationResult(true);
                    } catch (AddressFormatException e) {
                        return new ValidationResult(false, getErrorMessage(e));
                    }
                case "CDT":
                    if (input.startsWith("D"))
                        return new ValidationResult(true);
                    else
                        return new ValidationResult(false);
                case "DGM":
                    if (input.matches("^[D-E][a-zA-Z0-9]{33}$"))
                        return new ValidationResult(true);
                    else
                        return regexTestFailed;
                case "SCS":
                    try {
                        Address.fromBase58(SpeedCashParams.get(), input);
                        return new ValidationResult(true);
                    } catch (AddressFormatException e) {
                        return new ValidationResult(false, getErrorMessage(e));
                    }
                case "SOS":
                    if (!input.matches("^(0x)?[0-9a-fA-F]{40}$"))
                        return regexTestFailed;
                    else
                        return new ValidationResult(true);
                case "ACH":
                    try {
                        Address.fromBase58(ACHParams.get(), input);
                        return new ValidationResult(true);
                    } catch (AddressFormatException e) {
                        return new ValidationResult(false, getErrorMessage(e));
                    }
                case "VDN":
                    if (!input.matches("^[D][0-9a-zA-Z]{33}$"))
                        return regexTestFailed;
                    else
                        return new ValidationResult(true);
                case "ALC":
                    if (input.matches("^[A][a-km-zA-HJ-NP-Z1-9]{25,34}$")) {
                        //noinspection ConstantConditions
                        try {
                            Address.fromBase58(AlcParams.get(), input);
                            return new ValidationResult(true);
                        } catch (AddressFormatException e) {
                            return new ValidationResult(false, getErrorMessage(e));
                        }
                    } else {
                        return regexTestFailed;
                    }
                case "DIN":
                    if (!input.matches("^[D][0-9a-zA-Z]{33}$"))
                        return regexTestFailed;
                    else
                        return new ValidationResult(true);
                case "NAH":
                    if (input.matches("^[S][a-zA-Z0-9]{26,34}$")) {
                        //noinspection ConstantConditions
                        try {
                            Address.fromBase58(StrayaParams.get(), input);
                            return new ValidationResult(true);
                        } catch (AddressFormatException e) {
                            return new ValidationResult(false, getErrorMessage(e));
                        }
                    } else {
                        return regexTestFailed;
                    }
                case "ROI":
                    if (!input.matches("^[R][0-9a-zA-Z]{33}$"))
                        return regexTestFailed;
                    else
                        return new ValidationResult(true);
                case "WMCC":
                    return WMCCAddressValidator.ValidateAddress(WMCCParams.get(), input);
                case "RTO":
                    if (!input.matches("^[A][0-9A-Za-z]{94}$"))
                        return regexTestFailed;
                    else
                        return new ValidationResult(true);
                case "KOTO":
                    return KOTOAddressValidator.ValidateAddress(input);
<<<<<<< HEAD
                case "QWARK":
=======
                case "UBQ":
                    // https://github.com/ethereum/web3.js/blob/master/lib/utils/utils.js#L403
>>>>>>> 542b9555
                    if (!input.matches("^(0x)?[0-9a-fA-F]{40}$"))
                        return regexTestFailed;
                    else
                        return new ValidationResult(true);

                    // Add new coins at the end...
                default:
                    log.debug("Validation for AltCoinAddress not implemented yet. currencyCode: " + currencyCode);
                    return validationResult;
            }
        }
    }

    @NotNull
    private String getErrorMessage(AddressFormatException e) {
        return Res.get("validation.altcoin.invalidAddress", currencyCode, e.getMessage());
    }
}<|MERGE_RESOLUTION|>--- conflicted
+++ resolved
@@ -553,12 +553,12 @@
                         return new ValidationResult(true);
                 case "KOTO":
                     return KOTOAddressValidator.ValidateAddress(input);
-<<<<<<< HEAD
+                case "UBQ":
+                    if (!input.matches("^(0x)?[0-9a-fA-F]{40}$"))
+                        return regexTestFailed;
+                    else
+                        return new ValidationResult(true);
                 case "QWARK":
-=======
-                case "UBQ":
-                    // https://github.com/ethereum/web3.js/blob/master/lib/utils/utils.js#L403
->>>>>>> 542b9555
                     if (!input.matches("^(0x)?[0-9a-fA-F]{40}$"))
                         return regexTestFailed;
                     else
