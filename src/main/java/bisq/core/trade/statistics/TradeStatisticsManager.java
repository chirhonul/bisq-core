--- conflicted
+++ resolved
@@ -300,13 +300,10 @@
         newlyAdded.add("WMCC");
         newlyAdded.add("RTO");
         newlyAdded.add("KOTO");
-<<<<<<< HEAD
-        newlyAdded.add("GEO");
-=======
         newlyAdded.add("PHR");
         newlyAdded.add("UBQ");
         newlyAdded.add("QWARK");
->>>>>>> 678609a7
+        newlyAdded.add("GEO");
 
         coinsWithValidator.addAll(newlyAdded);
 
