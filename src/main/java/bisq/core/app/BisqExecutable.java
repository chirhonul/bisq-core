/*
 * This file is part of Bisq.
 *
 * Bisq is free software: you can redistribute it and/or modify it
 * under the terms of the GNU Affero General Public License as published by
 * the Free Software Foundation, either version 3 of the License, or (at
 * your option) any later version.
 *
 * Bisq is distributed in the hope that it will be useful, but WITHOUT
 * ANY WARRANTY; without even the implied warranty of MERCHANTABILITY or
 * FITNESS FOR A PARTICULAR PURPOSE. See the GNU Affero General Public
 * License for more details.
 *
 * You should have received a copy of the GNU Affero General Public License
 * along with Bisq. If not, see <http://www.gnu.org/licenses/>.
 */

package bisq.core.app;

import bisq.core.arbitration.ArbitratorManager;
import bisq.core.btc.BtcOptionKeys;
import bisq.core.btc.RegTestHost;
import bisq.core.btc.wallet.BsqWalletService;
import bisq.core.btc.wallet.BtcWalletService;
import bisq.core.btc.wallet.WalletsSetup;
import bisq.core.dao.DaoOptionKeys;
import bisq.core.dao.DaoSetup;
import bisq.core.exceptions.BisqException;
import bisq.core.offer.OpenOfferManager;
import bisq.core.setup.CorePersistedDataHost;
import bisq.core.setup.CoreSetup;
import bisq.core.trade.TradeManager;
import bisq.core.util.joptsimple.EnumValueConverter;

import bisq.network.NetworkOptionKeys;
import bisq.network.p2p.P2PService;

import bisq.common.CommonOptionKeys;
import bisq.common.UserThread;
import bisq.common.app.AppModule;
import bisq.common.app.DevEnv;
import bisq.common.handlers.ResultHandler;
import bisq.common.proto.persistable.PersistedDataHost;
import bisq.common.setup.GracefulShutDownHandler;
import bisq.common.storage.CorruptedDatabaseFilesHandler;
import bisq.common.storage.Storage;
import bisq.common.util.Utilities;

import org.springframework.core.env.JOptCommandLinePropertySource;
import org.springframework.util.StringUtils;

import joptsimple.OptionException;
import joptsimple.OptionParser;
import joptsimple.OptionSet;

import com.google.inject.Guice;
import com.google.inject.Injector;
import com.google.inject.Key;
import com.google.inject.name.Names;

import java.nio.file.Files;
import java.nio.file.Path;
import java.nio.file.Paths;

import java.io.IOException;

import lombok.extern.slf4j.Slf4j;

import static bisq.core.app.BisqEnvironment.DEFAULT_APP_NAME;
import static bisq.core.app.BisqEnvironment.DEFAULT_USER_DATA_DIR;
import static com.google.common.base.Preconditions.checkNotNull;
import static java.lang.String.format;
import static java.lang.String.join;

@Slf4j
public abstract class BisqExecutable implements GracefulShutDownHandler {
    static {
        Utilities.removeCryptographyRestrictions();
    }

    protected Injector injector;
    protected AppModule module;
    protected BisqEnvironment bisqEnvironment;

    public static boolean setupInitialOptionParser(String[] args) throws IOException {
        // We don't want to do the full argument parsing here as that might easily change in update versions
        // So we only handle the absolute minimum which is APP_NAME, APP_DATA_DIR_KEY and USER_DATA_DIR
        OptionParser parser = new OptionParser();
        parser.allowsUnrecognizedOptions();
        parser.accepts(AppOptionKeys.USER_DATA_DIR_KEY, description("User data directory", DEFAULT_USER_DATA_DIR))
                .withRequiredArg();
        parser.accepts(AppOptionKeys.APP_NAME_KEY, description("Application name", DEFAULT_APP_NAME))
                .withRequiredArg();

        OptionSet options;
        try {
            options = parser.parse(args);
        } catch (OptionException ex) {
            System.out.println("error: " + ex.getMessage());
            System.out.println();
            parser.printHelpOn(System.out);
            System.exit(EXIT_FAILURE);
            return false;
        }
        BisqEnvironment bisqEnvironment = getBisqEnvironment(options);

        // need to call that before BisqAppMain().execute(args)
        BisqExecutable.initAppDir(bisqEnvironment.getProperty(AppOptionKeys.APP_DATA_DIR_KEY));
        return true;
    }


    private static final int EXIT_SUCCESS = 0;
    public static final int EXIT_FAILURE = 1;
    private static final String HELP_KEY = "help";

    public void execute(String[] args) throws Exception {
        OptionParser parser = new OptionParser();
        parser.accepts(HELP_KEY, "This help text").forHelp();

        this.customizeOptionParsing(parser);

        OptionSet options;
        try {
            options = parser.parse(args);
            if (options.has(HELP_KEY)) {
                parser.printHelpOn(System.out);
                System.exit(EXIT_SUCCESS);
                return;
            }
        } catch (OptionException ex) {
            System.out.println("error: " + ex.getMessage());
            System.out.println();
            parser.printHelpOn(System.out);
            System.exit(EXIT_FAILURE);
            return;
        }

        this.doExecute(options);
    }

    ///////////////////////////////////////////////////////////////////////////////////////////
    // First synchronous execution tasks
    ///////////////////////////////////////////////////////////////////////////////////////////

    protected void doExecute(OptionSet options) {
        setupEnvironment(options);
        configUserThread();
        configCoreSetup(options);
        addCapabilities();

        // If application is JavaFX application we need to wait until it is initialized
        launchApplication();
    }

    protected abstract void configUserThread();

    protected void setupEnvironment(OptionSet options) {
        bisqEnvironment = getBisqEnvironment(options);
    }

    protected void configCoreSetup(OptionSet options) {
        CoreSetup.setup(getBisqEnvironment(options));
    }

    protected void addCapabilities() {
    }

    // The onApplicationLaunched call must map to UserThread, so that all following methods are running in the
    // thread the application is running and we don't run into thread interference.
    protected abstract void launchApplication();


    ///////////////////////////////////////////////////////////////////////////////////////////
    // If application is a JavaFX application we need wait for onApplicationLaunched
    ///////////////////////////////////////////////////////////////////////////////////////////

    // Headless versions can call inside launchApplication the onApplicationLaunched() manually
    protected void onApplicationLaunched() {
        setupGuice();
        startApplication();
    }


    ///////////////////////////////////////////////////////////////////////////////////////////
    // We continue with a series of synchronous execution tasks
    ///////////////////////////////////////////////////////////////////////////////////////////

    protected void setupGuice() {
        module = getModule();
        injector = getInjector();
        applyInjector();
    }

    protected abstract AppModule getModule();

    protected Injector getInjector() {
        return Guice.createInjector(module);
    }

    protected void applyInjector() {
<<<<<<< HEAD
        setupDevEnv();
=======
        DevEnv.setup(injector);

        setCorruptedDataBaseFilesHandler();
>>>>>>> 97312693

        setupPersistedDataHosts(injector);
    }

<<<<<<< HEAD
    protected void setupDevEnv() {
        DevEnv.setDevMode(injector.getInstance(Key.get(Boolean.class, Names.named(CommonOptionKeys.USE_DEV_MODE))));
        DevEnv.setDaoActivated(injector.getInstance(Key.get(Boolean.class, Names.named(DaoOptionKeys.DAO_ACTIVATED))));
=======
    private void setCorruptedDataBaseFilesHandler() {
        CorruptedDatabaseFilesHandler corruptedDatabaseFilesHandler = injector.getInstance(CorruptedDatabaseFilesHandler.class);
        Storage.setCorruptedDatabaseFilesHandler(corruptedDatabaseFilesHandler);
>>>>>>> 97312693
    }

    protected void setupPersistedDataHosts(Injector injector) {
        PersistedDataHost.apply(CorePersistedDataHost.getPersistedDataHosts(injector));
    }

    protected abstract void startApplication();


    ///////////////////////////////////////////////////////////////////////////////////////////
    // GracefulShutDownHandler implementation
    ///////////////////////////////////////////////////////////////////////////////////////////

    // This might need to be overwritten in case the application is not using all modules
    @Override
    public void gracefulShutDown(ResultHandler resultHandler) {
        try {
            if (injector != null) {
                injector.getInstance(ArbitratorManager.class).shutDown();
                injector.getInstance(TradeManager.class).shutDown();
                injector.getInstance(DaoSetup.class).shutDown();
                injector.getInstance(OpenOfferManager.class).shutDown(() -> {
                    injector.getInstance(P2PService.class).shutDown(() -> {
                        injector.getInstance(WalletsSetup.class).shutDownComplete.addListener((ov, o, n) -> {
                            module.close(injector);
                            log.debug("Graceful shutdown completed");
                            resultHandler.handleResult();

                            System.exit(0);
                        });
                        injector.getInstance(WalletsSetup.class).shutDown();
                        injector.getInstance(BtcWalletService.class).shutDown();
                        injector.getInstance(BsqWalletService.class).shutDown();
                    });
                });
                // we wait max 20 sec.
                UserThread.runAfter(() -> {
                    log.warn("Timeout triggered resultHandler");
                    resultHandler.handleResult();
                }, 20);
            } else {
                log.warn("injector == null triggered resultHandler");
                UserThread.runAfter(resultHandler::handleResult, 1);
            }
        } catch (Throwable t) {
            log.error("App shutdown failed with exception");
            t.printStackTrace();
            System.exit(1);
        }
    }


    ///////////////////////////////////////////////////////////////////////////////////////////
    // customizeOptionParsing
    ///////////////////////////////////////////////////////////////////////////////////////////

    protected void customizeOptionParsing(OptionParser parser) {
        //CommonOptionKeys
        parser.accepts(CommonOptionKeys.LOG_LEVEL_KEY,
                description("Log level [OFF, ALL, ERROR, WARN, INFO, DEBUG, TRACE]", BisqEnvironment.LOG_LEVEL_DEFAULT))
                .withRequiredArg();

        //NetworkOptionKeys
        parser.accepts(NetworkOptionKeys.SEED_NODES_KEY,
                description("Override hard coded seed nodes as comma separated list: E.g. rxdkppp3vicnbgqt.onion:8002, mfla72c4igh5ta2t.onion:8002", ""))
                .withRequiredArg();
        parser.accepts(NetworkOptionKeys.MY_ADDRESS,
                description("My own onion address (used for botstrap nodes to exclude itself)", ""))
                .withRequiredArg();
        parser.accepts(NetworkOptionKeys.BAN_LIST,
                description("Nodes to exclude from network connections.", ""))
                .withRequiredArg();
        // use a fixed port as arbitrator use that for his ID
        parser.accepts(NetworkOptionKeys.PORT_KEY,
                description("Port to listen on", 9999))
                .withRequiredArg()
                .ofType(int.class);
        parser.accepts(NetworkOptionKeys.USE_LOCALHOST_FOR_P2P,
                description("Use localhost P2P network for development", false))
                .withRequiredArg()
                .ofType(boolean.class);
        parser.accepts(NetworkOptionKeys.MAX_CONNECTIONS,
                description("Max. connections a peer will try to keep", P2PService.MAX_CONNECTIONS_DEFAULT))
                .withRequiredArg()
                .ofType(int.class);
        parser.accepts(NetworkOptionKeys.SOCKS_5_PROXY_BTC_ADDRESS,
                description("A proxy address to be used for Bitcoin network. [host:port]", ""))
                .withRequiredArg();
        parser.accepts(NetworkOptionKeys.SOCKS_5_PROXY_HTTP_ADDRESS,
                description("A proxy address to be used for Http requests (should be non-Tor). [host:port]", ""))
                .withRequiredArg();

        //AppOptionKeys
        parser.accepts(AppOptionKeys.USER_DATA_DIR_KEY,
                description("User data directory", BisqEnvironment.DEFAULT_USER_DATA_DIR))
                .withRequiredArg();
        parser.accepts(AppOptionKeys.APP_NAME_KEY,
                description("Application name", BisqEnvironment.DEFAULT_APP_NAME))
                .withRequiredArg();
        parser.accepts(AppOptionKeys.MAX_MEMORY,
                description("Max. permitted memory (used only at headless versions)", 600))
                .withRequiredArg();
        parser.accepts(AppOptionKeys.APP_DATA_DIR_KEY,
                description("Application data directory", BisqEnvironment.DEFAULT_APP_DATA_DIR))
                .withRequiredArg();
        parser.accepts(AppOptionKeys.IGNORE_DEV_MSG_KEY,
                description("If set to true all signed network_messages from bisq developers are ignored " +
                        "(Global alert, Version update alert, Filters for offers, nodes or trading account data)", false))
                .withRequiredArg()
                .ofType(boolean.class);
        parser.accepts(AppOptionKeys.USE_DEV_PRIVILEGE_KEYS,
                description("If that is true all the privileged features which requires a private key to enable it are overridden by a dev key pair " +
                        "(This is for developers only!)", false))
                .withRequiredArg()
                .ofType(boolean.class);
        parser.accepts(CommonOptionKeys.USE_DEV_MODE,
                description("Enables dev mode which is used for convenience for developer testing", false))
                .withRequiredArg()
                .ofType(boolean.class);
        parser.accepts(AppOptionKeys.DUMP_STATISTICS,
                description("If set to true the trade statistics are stored as json file in the data dir.", false))
                .withRequiredArg()
                .ofType(boolean.class);
        parser.accepts(AppOptionKeys.PROVIDERS,
                description("Custom providers (comma separated)", false))
                .withRequiredArg();

        //BtcOptionKeys
        parser.accepts(BtcOptionKeys.BASE_CURRENCY_NETWORK,
                description("Base currency network", BisqEnvironment.getDefaultBaseCurrencyNetwork().name()))
                .withRequiredArg()
                .ofType(String.class);
        //.withValuesConvertedBy(new EnumValueConverter(String.class));
        parser.accepts(BtcOptionKeys.REG_TEST_HOST,
                description("", RegTestHost.DEFAULT))
                .withRequiredArg()
                .ofType(RegTestHost.class)
                .withValuesConvertedBy(new EnumValueConverter(RegTestHost.class));
        parser.accepts(BtcOptionKeys.BTC_NODES,
                description("Custom nodes used for BitcoinJ as comma separated IP addresses.", ""))
                .withRequiredArg();
        parser.accepts(BtcOptionKeys.USE_TOR_FOR_BTC,
                description("If set to true BitcoinJ is routed over tor (socks 5 proxy).", ""))
                .withRequiredArg();
        parser.accepts(BtcOptionKeys.SOCKS5_DISCOVER_MODE,
                description("Specify discovery mode for Bitcoin nodes. One or more of: [ADDR, DNS, ONION, ALL]" +
                        " (comma separated, they get OR'd together). Default value is ALL", "ALL"))
                .withRequiredArg();
        parser.accepts(BtcOptionKeys.USE_ALL_PROVIDED_NODES,
                description("Set to true if connection of bitcoin nodes should include clear net nodes", ""))
                .withRequiredArg();
        parser.accepts(BtcOptionKeys.USER_AGENT,
                description("User agent at btc node connections", ""))
                .withRequiredArg();
        parser.accepts(BtcOptionKeys.NUM_CONNECTIONS_FOR_BTC,
                description("Number of connections to the Bitcoin network", "9"))
                .withRequiredArg();


        //RpcOptionKeys
        parser.accepts(DaoOptionKeys.RPC_USER,
                description("Bitcoind rpc username", ""))
                .withRequiredArg();
        parser.accepts(DaoOptionKeys.RPC_PASSWORD,
                description("Bitcoind rpc password", ""))
                .withRequiredArg();
        parser.accepts(DaoOptionKeys.RPC_PORT,
                description("Bitcoind rpc port", ""))
                .withRequiredArg();
        parser.accepts(DaoOptionKeys.RPC_BLOCK_NOTIFICATION_PORT,
                description("Bitcoind rpc port for block notifications", ""))
                .withRequiredArg();
        parser.accepts(DaoOptionKeys.DUMP_BLOCKCHAIN_DATA,
                description("If set to true the blockchain data from RPC requests to Bitcoin Core are stored " +
                        "as json file in the data dir.", false))
                .withRequiredArg()
                .ofType(boolean.class);
        parser.accepts(DaoOptionKeys.FULL_DAO_NODE,
                description("If set to true the node requests the blockchain data via RPC requests from Bitcoin Core and " +
                        "provide the validated BSQ txs to the network. It requires that the other RPC properties are " +
                        "set as well.", false))
                .withRequiredArg()
                .ofType(boolean.class);
        parser.accepts(DaoOptionKeys.GENESIS_TX_ID,
                description("Genesis transaction ID when not using the hard coded one", ""))
                .withRequiredArg();
        parser.accepts(DaoOptionKeys.GENESIS_BLOCK_HEIGHT,
                description("Genesis transaction block height when not using the hard coded one", ""))
                .withRequiredArg();
        parser.accepts(DaoOptionKeys.DAO_ACTIVATED,
                description("Developer flag. If true it enables dao phase 2 features.", false))
                .withRequiredArg()
                .ofType(boolean.class);
    }

    public static BisqEnvironment getBisqEnvironment(OptionSet options) {
        return new BisqEnvironment(new JOptCommandLinePropertySource(BisqEnvironment.BISQ_COMMANDLINE_PROPERTY_SOURCE_NAME, checkNotNull(options)));
    }

    protected static String description(String descText, Object defaultValue) {
        String description = "";
        if (StringUtils.hasText(descText))
            description = description.concat(descText);
        if (defaultValue != null)
            description = join(" ", description, format("(default: %s)", defaultValue));
        return description;
    }

    public static void initAppDir(String appDir) {
        Path dir = Paths.get(appDir);
        if (Files.exists(dir)) {
            if (!Files.isWritable(dir))
                throw new BisqException("Application data directory '%s' is not writeable", dir);
            else
                return;
        }
        try {
            Files.createDirectories(dir);
        } catch (IOException ex) {
            throw new BisqException(ex, "Application data directory '%s' could not be created", dir);
        }
    }
}<|MERGE_RESOLUTION|>--- conflicted
+++ resolved
@@ -199,26 +199,21 @@
     }
 
     protected void applyInjector() {
-<<<<<<< HEAD
         setupDevEnv();
-=======
-        DevEnv.setup(injector);
 
         setCorruptedDataBaseFilesHandler();
->>>>>>> 97312693
 
         setupPersistedDataHosts(injector);
     }
 
-<<<<<<< HEAD
     protected void setupDevEnv() {
         DevEnv.setDevMode(injector.getInstance(Key.get(Boolean.class, Names.named(CommonOptionKeys.USE_DEV_MODE))));
         DevEnv.setDaoActivated(injector.getInstance(Key.get(Boolean.class, Names.named(DaoOptionKeys.DAO_ACTIVATED))));
-=======
+    }
+
     private void setCorruptedDataBaseFilesHandler() {
         CorruptedDatabaseFilesHandler corruptedDatabaseFilesHandler = injector.getInstance(CorruptedDatabaseFilesHandler.class);
         Storage.setCorruptedDatabaseFilesHandler(corruptedDatabaseFilesHandler);
->>>>>>> 97312693
     }
 
     protected void setupPersistedDataHosts(Injector injector) {
