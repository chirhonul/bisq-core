--- conflicted
+++ resolved
@@ -31,6 +31,7 @@
 import bisq.core.btc.wallet.TxBroadcaster;
 import bisq.core.btc.wallet.WalletsSetup;
 import bisq.core.locale.Res;
+import bisq.core.offer.OpenOffer;
 import bisq.core.offer.OpenOfferManager;
 import bisq.core.trade.Contract;
 import bisq.core.trade.Tradable;
@@ -48,6 +49,7 @@
 
 import bisq.common.Timer;
 import bisq.common.UserThread;
+import bisq.common.app.Log;
 import bisq.common.crypto.KeyRing;
 import bisq.common.crypto.PubKeyRing;
 import bisq.common.handlers.FaultHandler;
@@ -66,6 +68,8 @@
 
 import javax.inject.Named;
 
+import com.google.common.util.concurrent.FutureCallback;
+
 import org.fxmisc.easybind.EasyBind;
 import org.fxmisc.easybind.Subscription;
 
@@ -79,6 +83,7 @@
 
 import java.util.ArrayList;
 import java.util.Arrays;
+import java.util.Date;
 import java.util.HashMap;
 import java.util.List;
 import java.util.Map;
@@ -92,6 +97,8 @@
 import org.slf4j.LoggerFactory;
 
 import lombok.Getter;
+
+import org.jetbrains.annotations.NotNull;
 
 import javax.annotation.Nullable;
 
@@ -929,57 +936,6 @@
                     }
                 }
 
-<<<<<<< HEAD
-                    if (payoutTx == null) {
-                        if (dispute.getDepositTxSerialized() != null) {
-                            try {
-                                log.debug("do payout Transaction ");
-                                byte[] multiSigPubKey = isBuyer ? contract.getBuyerMultiSigPubKey() : contract.getSellerMultiSigPubKey();
-                                DeterministicKey multiSigKeyPair = walletService.getMultiSigKeyPair(dispute.getTradeId(), multiSigPubKey);
-                                Transaction signedDisputedPayoutTx = tradeWalletService.traderSignAndFinalizeDisputedPayoutTx(
-                                        dispute.getDepositTxSerialized(),
-                                        disputeResult.getArbitratorSignature(),
-                                        disputeResult.getBuyerPayoutAmount(),
-                                        disputeResult.getSellerPayoutAmount(),
-                                        contract.getBuyerPayoutAddressString(),
-                                        contract.getSellerPayoutAddressString(),
-                                        multiSigKeyPair,
-                                        contract.getBuyerMultiSigPubKey(),
-                                        contract.getSellerMultiSigPubKey(),
-                                        disputeResult.getArbitratorPubKey()
-                                );
-                                Transaction committedDisputedPayoutTx = tradeWalletService.addTxToWallet(signedDisputedPayoutTx);
-                                log.debug("broadcast committedDisputedPayoutTx");
-                                tradeWalletService.broadcastTx(committedDisputedPayoutTx,
-                                        new TxBroadcaster.Callback() {
-                                            @Override
-                                            public void onSuccess(Transaction transaction) {
-                                                log.debug("BroadcastTx succeeded. Transaction:" + transaction);
-
-                                                // after successful publish we send peer the tx
-                                                dispute.setDisputePayoutTxId(transaction.getHashAsString());
-                                                sendPeerPublishedPayoutTxMessage(transaction, dispute, contract);
-
-                                                // set state after payout as we call swapTradeEntryToAvailableEntry
-                                                if (tradeManager.getTradeById(dispute.getTradeId()).isPresent())
-                                                    tradeManager.closeDisputedTrade(dispute.getTradeId());
-                                                else {
-                                                    openOfferManager.getOpenOfferById(dispute.getTradeId())
-                                                            .ifPresent(openOffer -> openOfferManager.closeOpenOffer(openOffer.getOffer()));
-                                                }
-                                            }
-
-                                            @Override
-                                            public void onFailure(TxBroadcastException exception) {
-                                                log.error(exception.getMessage());
-                                            }
-                                        }, 15);
-
-                            } catch (AddressFormatException | WalletException | TransactionVerificationException e) {
-                                e.printStackTrace();
-                                log.error("Error at traderSignAndFinalizeDisputedPayoutTx " + e.getMessage());
-                                throw new RuntimeException("Error at traderSignAndFinalizeDisputedPayoutTx " + e.toString());
-=======
                 if (payoutTx == null) {
                     if (dispute.getDepositTxSerialized() != null) {
                         byte[] multiSigPubKey = isBuyer ? contract.getBuyerMultiSigPubKey() : contract.getSellerMultiSigPubKey();
@@ -1012,7 +968,6 @@
                                     Optional<OpenOffer> openOfferOptional = openOfferManager.getOpenOfferById(dispute.getTradeId());
                                     openOfferOptional.ifPresent(openOffer -> openOfferManager.closeOpenOffer(openOffer.getOffer()));
                                 }
->>>>>>> 9330bdbf
                             }
 
                             @Override
