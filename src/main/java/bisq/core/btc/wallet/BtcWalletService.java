--- conflicted
+++ resolved
@@ -146,7 +146,7 @@
 
 
     ///////////////////////////////////////////////////////////////////////////////////////////
-    // CompensationBallot tx
+    // CompensationRequest tx
     ///////////////////////////////////////////////////////////////////////////////////////////
 
     public Transaction completePreparedCompensationRequestTx(Coin issuanceAmount, Address issuanceAddress, Transaction feeTx, byte[] opReturnData) throws
@@ -533,18 +533,6 @@
 
 
     ///////////////////////////////////////////////////////////////////////////////////////////
-<<<<<<< HEAD
-    // Send funds to a CompensationBallot
-    ///////////////////////////////////////////////////////////////////////////////////////////
-
-    public void fundCompensationRequest(Coin amount, String btcAddress, Address squAddressForCompensationRequestFunding, FutureCallback<Transaction> callback) {
-        //TODO
-    }
-
-
-    ///////////////////////////////////////////////////////////////////////////////////////////
-=======
->>>>>>> cdaa2b18
     // AddressEntry
     ///////////////////////////////////////////////////////////////////////////////////////////
 
