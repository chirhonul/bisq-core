--- conflicted
+++ resolved
@@ -20,19 +20,10 @@
 import bisq.core.arbitration.DisputeList;
 import bisq.core.btc.AddressEntryList;
 import bisq.core.btc.wallet.BtcWalletService;
-<<<<<<< HEAD
 import bisq.core.dao.state.State;
 import bisq.core.dao.voting.ballot.BallotList;
 import bisq.core.dao.voting.blindvote.BlindVoteList;
 import bisq.core.dao.voting.myvote.MyVoteList;
-=======
-import bisq.core.dao.blockchain.BsqBlockChain;
-import bisq.core.dao.param.ParamChangeEventList;
-import bisq.core.dao.vote.blindvote.BlindVoteList;
-import bisq.core.dao.vote.myvote.MyVoteList;
-import bisq.core.dao.vote.proposal.ProposalList;
-import bisq.core.payment.AccountAgeWitnessStore;
->>>>>>> a0b69d1d
 import bisq.core.payment.PaymentAccountList;
 import bisq.core.proto.CoreProtoResolver;
 import bisq.core.trade.TradableList;
@@ -111,22 +102,17 @@
                     return NavigationPath.fromProto(proto.getNavigationPath());
                 case PAYMENT_ACCOUNT_LIST:
                     return PaymentAccountList.fromProto(proto.getPaymentAccountList(), this);
-                case STATE:
-                    return State.fromProto(proto.getState());
-                case PERSISTABLE_NETWORK_PAYLOAD_LIST:
-                    return PersistableNetworkPayloadList.fromProto(proto.getPersistableNetworkPayloadList(), this);
-<<<<<<< HEAD
-                case BALLOT_LIST:
-                    return BallotList.fromProto(proto.getBallotList());
-=======
                 case ACCOUNT_AGE_WITNESS_STORE:
                     return AccountAgeWitnessStore.fromProto(proto.getAccountAgeWitnessStore());
                 case TRADE_STATISTICS2_STORE:
                     return TradeStatistics2Store.fromProto(proto.getTradeStatistics2Store());
-                case PROPOSAL_LIST:
-                    return ProposalList.fromProto(proto.getProposalList());
->>>>>>> a0b69d1d
-                case MY_VOTE_LIST:
+                case PERSISTABLE_NETWORK_PAYLOAD_LIST:
+                    return PersistableNetworkPayloadList.fromProto(proto.getPersistableNetworkPayloadList(), this);
+                case STATE:
+                    return State.fromProto(proto.getState());
+                case BALLOT_LIST:
+                    return BallotList.fromProto(proto.getBallotList());
+               case MY_VOTE_LIST:
                     return MyVoteList.fromProto(proto.getMyVoteList());
                 case BLIND_VOTE_LIST:
                     return BlindVoteList.fromProto(proto.getBlindVoteList());
