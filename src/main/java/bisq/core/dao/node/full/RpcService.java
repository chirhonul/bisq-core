/*
 * This file is part of Bisq.
 *
 * Bisq is free software: you can redistribute it and/or modify it
 * under the terms of the GNU Affero General Public License as published by
 * the Free Software Foundation, either version 3 of the License, or (at
 * your option) any later version.
 *
 * Bisq is distributed in the hope that it will be useful, but WITHOUT
 * ANY WARRANTY; without even the implied warranty of MERCHANTABILITY or
 * FITNESS FOR A PARTICULAR PURPOSE. See the GNU Affero General Public
 * License for more details.
 *
 * You should have received a copy of the GNU Affero General Public License
 * along with Bisq. If not, see <http://www.gnu.org/licenses/>.
 */

package bisq.core.dao.node.full;

import bisq.core.dao.DaoOptionKeys;
import bisq.core.dao.node.btcd.PubKeyScript;
import bisq.core.dao.state.blockchain.Block;
import bisq.core.dao.state.blockchain.Tx;
import bisq.core.dao.state.blockchain.TxInput;
import bisq.core.dao.state.blockchain.TxOutput;

import bisq.common.UserThread;
import bisq.common.handlers.ResultHandler;
import bisq.common.util.Utilities;

import org.bitcoinj.core.Utils;

import com.neemre.btcdcli4j.core.BitcoindException;
import com.neemre.btcdcli4j.core.CommunicationException;
import com.neemre.btcdcli4j.core.client.BtcdClient;
import com.neemre.btcdcli4j.core.client.BtcdClientImpl;
import com.neemre.btcdcli4j.core.domain.RawBlock;
import com.neemre.btcdcli4j.core.domain.RawTransaction;
import com.neemre.btcdcli4j.core.domain.Transaction;
import com.neemre.btcdcli4j.core.domain.enums.ScriptTypes;
import com.neemre.btcdcli4j.daemon.BtcdDaemon;
import com.neemre.btcdcli4j.daemon.BtcdDaemonImpl;
import com.neemre.btcdcli4j.daemon.event.BlockListener;

import org.apache.http.impl.client.CloseableHttpClient;
import org.apache.http.impl.client.HttpClients;
import org.apache.http.impl.conn.PoolingHttpClientConnectionManager;

import com.google.inject.Inject;

import javax.inject.Named;

import com.google.common.collect.ImmutableList;
import com.google.common.util.concurrent.FutureCallback;
import com.google.common.util.concurrent.Futures;
import com.google.common.util.concurrent.ListenableFuture;
import com.google.common.util.concurrent.ListeningExecutorService;

import java.util.List;
import java.util.Properties;
import java.util.function.Consumer;
import java.util.stream.Collectors;

import lombok.extern.slf4j.Slf4j;

import org.jetbrains.annotations.NotNull;

/**
 * Request blockchain data via RPC from Bitcoin Core.
 * Runs in a custom thread.
 * See the rpc.md file in the doc directory for more info about the setup.
 */
@Slf4j
public class RpcService {
    private final String rpcUser;
    private final String rpcPassword;
    private final String rpcPort;
    private final String rpcBlockPort;
    private final boolean dumpBlockchainData;

    private BtcdClient client;
    private BtcdDaemon daemon;

    // We could use multiple threads but then we need to support ordering of results in a queue
    // Keep that for optimization after measuring performance differences
    private final ListeningExecutorService executor = Utilities.getSingleThreadExecutor("RpcService");


    ///////////////////////////////////////////////////////////////////////////////////////////
    // Constructor
    ///////////////////////////////////////////////////////////////////////////////////////////

    @SuppressWarnings("WeakerAccess")
    @Inject
    public RpcService(@Named(DaoOptionKeys.RPC_USER) String rpcUser,
                      @Named(DaoOptionKeys.RPC_PASSWORD) String rpcPassword,
                      @Named(DaoOptionKeys.RPC_PORT) String rpcPort,
                      @Named(DaoOptionKeys.RPC_BLOCK_NOTIFICATION_PORT) String rpcBlockPort,
                      @Named(DaoOptionKeys.DUMP_BLOCKCHAIN_DATA) boolean dumpBlockchainData) {
        this.rpcUser = rpcUser;
        this.rpcPassword = rpcPassword;
        this.rpcPort = rpcPort;
        this.rpcBlockPort = rpcBlockPort;
        this.dumpBlockchainData = dumpBlockchainData;
    }


    ///////////////////////////////////////////////////////////////////////////////////////////
    // API
    ///////////////////////////////////////////////////////////////////////////////////////////

    void setup(ResultHandler resultHandler, Consumer<Throwable> errorHandler) {
        ListenableFuture<Void> future = executor.submit(() -> {
            try {
                long startTs = System.currentTimeMillis();
                PoolingHttpClientConnectionManager cm = new PoolingHttpClientConnectionManager();
                CloseableHttpClient httpProvider = HttpClients.custom().setConnectionManager(cm).build();
                Properties nodeConfig = new Properties();
                nodeConfig.setProperty("node.bitcoind.rpc.protocol", "http");
                nodeConfig.setProperty("node.bitcoind.rpc.host", "127.0.0.1");
                nodeConfig.setProperty("node.bitcoind.rpc.auth_scheme", "Basic");
                nodeConfig.setProperty("node.bitcoind.rpc.user", rpcUser);
                nodeConfig.setProperty("node.bitcoind.rpc.password", rpcPassword);
                nodeConfig.setProperty("node.bitcoind.rpc.port", rpcPort);
                nodeConfig.setProperty("node.bitcoind.notification.block.port", rpcBlockPort);
                nodeConfig.setProperty("node.bitcoind.notification.alert.port", "64647");
                nodeConfig.setProperty("node.bitcoind.notification.wallet.port", "64648");
                nodeConfig.setProperty("node.bitcoind.http.auth_scheme", "Basic");
                BtcdClientImpl client = new BtcdClientImpl(httpProvider, nodeConfig);
                daemon = new BtcdDaemonImpl(client);
                log.info("Setup took {} ms", System.currentTimeMillis() - startTs);
                this.client = client;
            } catch (BitcoindException | CommunicationException e) {
                if (e instanceof CommunicationException)
                    log.error("Probably Bitcoin core is not running or the rpc port is not set correctly. rpcPort=" + rpcPort);
                log.error(e.toString());
                e.printStackTrace();
                log.error(e.getCause() != null ? e.getCause().toString() : "e.getCause()=null");
                throw new RpcException(e.getMessage(), e);
            } catch (Throwable e) {
                log.error(e.toString());
                e.printStackTrace();
                throw new RpcException(e.toString(), e);
            }
            return null;
        });

        Futures.addCallback(future, new FutureCallback<Void>() {
            public void onSuccess(Void ignore) {
                UserThread.execute(resultHandler::handleResult);
            }

            public void onFailure(@NotNull Throwable throwable) {
                UserThread.execute(() -> errorHandler.accept(throwable));
            }
        });
    }

    void addNewBtcBlockHandler(Consumer<Block> btcBlockHandler,
                               Consumer<Throwable> errorHandler) {
        daemon.addBlockListener(new BlockListener() {
            @Override
            public void blockDetected(RawBlock rawBlock) {
                try {
                    log.info("New block received: height={}, id={}", rawBlock.getHeight(), rawBlock.getHash());
                    List<Tx> txList = rawBlock.getTx().stream()
                            .map(e -> getTxFromRawTransaction(e, rawBlock))
                            .collect(Collectors.toList());
                    UserThread.execute(() -> {
                        btcBlockHandler.accept(new Block(rawBlock.getHeight(),
                                rawBlock.getTime(),
                                rawBlock.getHash(),
                                rawBlock.getPreviousBlockHash(),
                                ImmutableList.copyOf(txList)));
                    });
                } catch (Throwable t) {
                    errorHandler.accept(t);
                }
            }
        });
    }

    void requestChainHeadHeight(Consumer<Integer> resultHandler, Consumer<Throwable> errorHandler) {
        ListenableFuture<Integer> future = executor.submit(client::getBlockCount);
        Futures.addCallback(future, new FutureCallback<Integer>() {
            public void onSuccess(Integer chainHeadHeight) {
                UserThread.execute(() -> resultHandler.accept(chainHeadHeight));
            }

            public void onFailure(@NotNull Throwable throwable) {
                UserThread.execute(() -> errorHandler.accept(throwable));
            }
        });
    }

    void requestBtcBlock(int blockHeight,
                         Consumer<Block> resultHandler,
                         Consumer<Throwable> errorHandler) {
        ListenableFuture<Block> future = executor.submit(() -> {
            long startTs = System.currentTimeMillis();
            String blockHash = client.getBlockHash(blockHeight);
            RawBlock rawBlock = client.getBlock(blockHash, 2);
            List<Tx> txList = rawBlock.getTx().stream()
                    .map(e -> getTxFromRawTransaction(e, rawBlock))
                    .collect(Collectors.toList());
            log.info("requestBtcBlock with all txs took {} ms at blockHeight {}; txList.size={}",
                    System.currentTimeMillis() - startTs, blockHeight, txList.size());
            return new Block(rawBlock.getHeight(),
                    rawBlock.getTime(),
                    rawBlock.getHash(),
                    rawBlock.getPreviousBlockHash(),
                    ImmutableList.copyOf(txList));
        });

        Futures.addCallback(future, new FutureCallback<Block>() {
            @Override
            public void onSuccess(Block block) {
                UserThread.execute(() -> resultHandler.accept(block));
            }

            @Override
            public void onFailure(@NotNull Throwable throwable) {
                UserThread.execute(() -> errorHandler.accept(throwable));
            }
        });
    }


    ///////////////////////////////////////////////////////////////////////////////////////////
    // Private
    ///////////////////////////////////////////////////////////////////////////////////////////

<<<<<<< HEAD
    private void requestTxs(Block block, Consumer<List<Tx>> resultHandler, Consumer<Throwable> errorHandler) {
        ListenableFuture<List<Tx>> future = executor.submit(() -> getTxList(block));

        Futures.addCallback(future, new FutureCallback<List<Tx>>() {
            @Override
            public void onSuccess(List<Tx> result) {
                resultHandler.accept(result);
            }

            @Override
            public void onFailure(@NotNull Throwable throwable) {
                errorHandler.accept(throwable);
            }
        });
    }

    @NotNull
    private List<Tx> getTxList(Block block) throws RpcException {
        List<Tx> txList = new ArrayList<>();
        int height = block.getHeight();
        // Ordering of the tx is essential! So we do not use multiple threads for requesting the txs.
        // Might be optimized in future but then we need to make sure order is correct.
        for (String txId : block.getTx()) {
            Tx tx = requestTx(txId, height);
            txList.add(tx);
        }
        return txList;
    }

    private Tx requestTx(String txId, int blockHeight) throws RpcException {
        try {
            RawTransaction rawTransaction = requestRawTransaction(txId);
            // rawTransaction.getTime() is in seconds but we keep it in ms internally
            final long time = rawTransaction.getTime() * 1000;
            final List<TxInput> txInputs = rawTransaction.getVIn()
                    .stream()
                    .filter(rawInput -> rawInput != null && rawInput.getVOut() != null && rawInput.getTxId() != null)
                    .map(rawInput -> {
                        // We don't support segWit inputs yet as well as no pay to pubkey txs...
                        String[] split = rawInput.getScriptSig().getAsm().split("\\[ALL\\] ");
                        String pubKeyAsHex;
                        if (split.length == 2) {
                            pubKeyAsHex = rawInput.getScriptSig().getAsm().split("\\[ALL\\] ")[1];
                        } else {
                            // If we receive a pay to pubkey tx the pubKey is not included as
                            // it is in the output already.
                            // Bitcoin Core creates payToPubKey tx when spending mined coins (regtest)...
                            pubKeyAsHex = null;
                            log.warn("pubKeyAsHex is not set as we received a not supported sigScript " +
                                            "(segWit or patToPubKey tx). asm={},  txId={}",
                                    rawInput.getScriptSig().getAsm(), rawTransaction.getTxId());
                        }
                        return new TxInput(rawInput.getTxId(), rawInput.getVOut(), pubKeyAsHex);
                    })
                    .collect(Collectors.toList());

            final List<TxOutput> txOutputs = rawTransaction.getVOut()
                    .stream()
                    .filter(e -> e != null && e.getN() != null && e.getValue() != null && e.getScriptPubKey() != null)
                    .map(rawOutput -> {
                                byte[] opReturnData = null;
                                final com.neemre.btcdcli4j.core.domain.PubKeyScript scriptPubKey = rawOutput.getScriptPubKey();
                        if (ScriptTypes.NULL_DATA.equals(scriptPubKey.getType()) && scriptPubKey.getAsm() != null) {
                                    String[] chunks = scriptPubKey.getAsm().split(" ");
                                    // We get on testnet a lot of "OP_RETURN 0" data, so we filter those away
                                    if (chunks.length == 2 && "OP_RETURN".equals(chunks[0]) && !"0".equals(chunks[1])) {
                                        try {
                                            opReturnData = Utils.HEX.decode(chunks[1]);
                                        } catch (Throwable t) {
                                            // We get sometimes exceptions, seems BitcoinJ
                                            // cannot handle all existing OP_RETURN data, but we ignore them
                                            // anyway as our OP_RETURN data is valid in BitcoinJ
                                            log.warn("Error at Utils.HEX.decode(chunks[1]): " + t.toString() + " / chunks[1]=" + chunks[1]);
                                        }
=======
    private Tx getTxFromRawTransaction(RawTransaction rawTransaction, RawBlock rawBlock) {
        String txId = rawTransaction.getTxId();
        long blockTime = rawBlock.getTime() * 1000; // We convert block time to ms
        int blockHeight = rawBlock.getHeight();
        String blockHash = rawBlock.getHash();
        final List<TxInput> txInputs = rawTransaction.getVIn()
                .stream()
                .filter(rawInput -> rawInput != null && rawInput.getVOut() != null && rawInput.getTxId() != null)
                .map(rawInput -> new TxInput(rawInput.getTxId(), rawInput.getVOut()))
                .collect(Collectors.toList());

        final List<TxOutput> txOutputs = rawTransaction.getVOut()
                .stream()
                .filter(e -> e != null && e.getN() != null && e.getValue() != null && e.getScriptPubKey() != null)
                .map(rawOutput -> {
                            byte[] opReturnData = null;
                            final com.neemre.btcdcli4j.core.domain.PubKeyScript scriptPubKey = rawOutput.getScriptPubKey();
                            if (ScriptTypes.NULL_DATA.equals(scriptPubKey.getType()) && scriptPubKey.getAsm() != null) {
                                String[] chunks = scriptPubKey.getAsm().split(" ");
                                // We get on testnet a lot of "OP_RETURN 0" data, so we filter those away
                                if (chunks.length == 2 && "OP_RETURN".equals(chunks[0]) && !"0".equals(chunks[1])) {
                                    try {
                                        opReturnData = Utils.HEX.decode(chunks[1]);
                                    } catch (Throwable t) {
                                        // We get sometimes exceptions, seems BitcoinJ
                                        // cannot handle all existing OP_RETURN data, but we ignore them
                                        // anyway as our OP_RETURN data is valid in BitcoinJ
                                        log.warn("Error at Utils.HEX.decode(chunks[1]): " + t.toString() + " / chunks[1]=" + chunks[1]);
>>>>>>> 558e57e1
                                    }
                                }
                            }
<<<<<<< HEAD
                    )
                    .collect(Collectors.toList());

            return new Tx(txId,
                    blockHeight,
                    rawTransaction.getBlockHash(),
                    time,
                    ImmutableList.copyOf(txInputs),
                    ImmutableList.copyOf(txOutputs));
        } catch (BitcoindException | CommunicationException e) {
            log.error("error at requestTx with txId={}, blockHeight={}", txId, blockHeight);
            throw new RpcException(e.getMessage(), e);
        } catch (Throwable e) {
            log.error("Unexpected error at requestTx with txId={}, blockHeight={}", txId, blockHeight);
            throw new RpcException(e.getMessage(), e);
        }
    }

    private RawTransaction requestRawTransaction(String txId) throws BitcoindException, CommunicationException {
        return (RawTransaction) client.getRawTransaction(txId, 1);
=======
                            // We don't support raw MS which are the only case where scriptPubKey.getAddresses()>1
                            String address = scriptPubKey.getAddresses() != null &&
                                    scriptPubKey.getAddresses().size() == 1 ? scriptPubKey.getAddresses().get(0) : null;
                            final PubKeyScript pubKeyScript = dumpBlockchainData ? new PubKeyScript(scriptPubKey) : null;
                            return new TxOutput(rawOutput.getN(),
                                    rawOutput.getValue().movePointRight(8).longValue(),
                                    rawTransaction.getTxId(),
                                    pubKeyScript,
                                    address,
                                    opReturnData,
                                    blockHeight);
                        }
                )
                .collect(Collectors.toList());

        return new Tx(txId,
                blockHeight,
                blockHash,
                blockTime,
                ImmutableList.copyOf(txInputs),
                ImmutableList.copyOf(txOutputs));
>>>>>>> 558e57e1
    }

    private Transaction requestTx(String txId) throws BitcoindException, CommunicationException {
        return client.getTransaction(txId);
    }

  /*  private void requestFees(String txId, int blockHeight, Map<Integer, Long> feesByBlock) throws RpcException {
        try {
            Transaction transaction = requestTx(txId);
            final BigDecimal fee = transaction.getFee();
            if (fee != null)
                feesByBlock.put(blockHeight, Math.abs(fee.multiply(BigDecimal.valueOf(Coin.COIN.value)).longValue()));
        } catch (BitcoindException | CommunicationException e) {
            log.error("error at requestFees with txId={}, blockHeight={}", txId, blockHeight);
            throw new RpcException(e.getMessage(), e);
        }
    }*/
}<|MERGE_RESOLUTION|>--- conflicted
+++ resolved
@@ -230,82 +230,6 @@
     // Private
     ///////////////////////////////////////////////////////////////////////////////////////////
 
-<<<<<<< HEAD
-    private void requestTxs(Block block, Consumer<List<Tx>> resultHandler, Consumer<Throwable> errorHandler) {
-        ListenableFuture<List<Tx>> future = executor.submit(() -> getTxList(block));
-
-        Futures.addCallback(future, new FutureCallback<List<Tx>>() {
-            @Override
-            public void onSuccess(List<Tx> result) {
-                resultHandler.accept(result);
-            }
-
-            @Override
-            public void onFailure(@NotNull Throwable throwable) {
-                errorHandler.accept(throwable);
-            }
-        });
-    }
-
-    @NotNull
-    private List<Tx> getTxList(Block block) throws RpcException {
-        List<Tx> txList = new ArrayList<>();
-        int height = block.getHeight();
-        // Ordering of the tx is essential! So we do not use multiple threads for requesting the txs.
-        // Might be optimized in future but then we need to make sure order is correct.
-        for (String txId : block.getTx()) {
-            Tx tx = requestTx(txId, height);
-            txList.add(tx);
-        }
-        return txList;
-    }
-
-    private Tx requestTx(String txId, int blockHeight) throws RpcException {
-        try {
-            RawTransaction rawTransaction = requestRawTransaction(txId);
-            // rawTransaction.getTime() is in seconds but we keep it in ms internally
-            final long time = rawTransaction.getTime() * 1000;
-            final List<TxInput> txInputs = rawTransaction.getVIn()
-                    .stream()
-                    .filter(rawInput -> rawInput != null && rawInput.getVOut() != null && rawInput.getTxId() != null)
-                    .map(rawInput -> {
-                        // We don't support segWit inputs yet as well as no pay to pubkey txs...
-                        String[] split = rawInput.getScriptSig().getAsm().split("\\[ALL\\] ");
-                        String pubKeyAsHex;
-                        if (split.length == 2) {
-                            pubKeyAsHex = rawInput.getScriptSig().getAsm().split("\\[ALL\\] ")[1];
-                        } else {
-                            // If we receive a pay to pubkey tx the pubKey is not included as
-                            // it is in the output already.
-                            // Bitcoin Core creates payToPubKey tx when spending mined coins (regtest)...
-                            pubKeyAsHex = null;
-                            log.warn("pubKeyAsHex is not set as we received a not supported sigScript " +
-                                            "(segWit or patToPubKey tx). asm={},  txId={}",
-                                    rawInput.getScriptSig().getAsm(), rawTransaction.getTxId());
-                        }
-                        return new TxInput(rawInput.getTxId(), rawInput.getVOut(), pubKeyAsHex);
-                    })
-                    .collect(Collectors.toList());
-
-            final List<TxOutput> txOutputs = rawTransaction.getVOut()
-                    .stream()
-                    .filter(e -> e != null && e.getN() != null && e.getValue() != null && e.getScriptPubKey() != null)
-                    .map(rawOutput -> {
-                                byte[] opReturnData = null;
-                                final com.neemre.btcdcli4j.core.domain.PubKeyScript scriptPubKey = rawOutput.getScriptPubKey();
-                        if (ScriptTypes.NULL_DATA.equals(scriptPubKey.getType()) && scriptPubKey.getAsm() != null) {
-                                    String[] chunks = scriptPubKey.getAsm().split(" ");
-                                    // We get on testnet a lot of "OP_RETURN 0" data, so we filter those away
-                                    if (chunks.length == 2 && "OP_RETURN".equals(chunks[0]) && !"0".equals(chunks[1])) {
-                                        try {
-                                            opReturnData = Utils.HEX.decode(chunks[1]);
-                                        } catch (Throwable t) {
-                                            // We get sometimes exceptions, seems BitcoinJ
-                                            // cannot handle all existing OP_RETURN data, but we ignore them
-                                            // anyway as our OP_RETURN data is valid in BitcoinJ
-                                            log.warn("Error at Utils.HEX.decode(chunks[1]): " + t.toString() + " / chunks[1]=" + chunks[1]);
-                                        }
-=======
     private Tx getTxFromRawTransaction(RawTransaction rawTransaction, RawBlock rawBlock) {
         String txId = rawTransaction.getTxId();
         long blockTime = rawBlock.getTime() * 1000; // We convert block time to ms
@@ -314,7 +238,23 @@
         final List<TxInput> txInputs = rawTransaction.getVIn()
                 .stream()
                 .filter(rawInput -> rawInput != null && rawInput.getVOut() != null && rawInput.getTxId() != null)
-                .map(rawInput -> new TxInput(rawInput.getTxId(), rawInput.getVOut()))
+                .map(rawInput -> {
+                    // We don't support segWit inputs yet as well as no pay to pubkey txs...
+                    String[] split = rawInput.getScriptSig().getAsm().split("\\[ALL\\] ");
+                    String pubKeyAsHex;
+                    if (split.length == 2) {
+                        pubKeyAsHex = rawInput.getScriptSig().getAsm().split("\\[ALL\\] ")[1];
+                    } else {
+                        // If we receive a pay to pubkey tx the pubKey is not included as
+                        // it is in the output already.
+                        // Bitcoin Core creates payToPubKey tx when spending mined coins (regtest)...
+                        pubKeyAsHex = null;
+                        log.warn("pubKeyAsHex is not set as we received a not supported sigScript " +
+                                        "(segWit or patToPubKey tx). asm={},  txId={}",
+                                rawInput.getScriptSig().getAsm(), rawTransaction.getTxId());
+                    }
+                    return new TxInput(rawInput.getTxId(), rawInput.getVOut(), pubKeyAsHex);
+                })
                 .collect(Collectors.toList());
 
         final List<TxOutput> txOutputs = rawTransaction.getVOut()
@@ -334,32 +274,9 @@
                                         // cannot handle all existing OP_RETURN data, but we ignore them
                                         // anyway as our OP_RETURN data is valid in BitcoinJ
                                         log.warn("Error at Utils.HEX.decode(chunks[1]): " + t.toString() + " / chunks[1]=" + chunks[1]);
->>>>>>> 558e57e1
                                     }
                                 }
                             }
-<<<<<<< HEAD
-                    )
-                    .collect(Collectors.toList());
-
-            return new Tx(txId,
-                    blockHeight,
-                    rawTransaction.getBlockHash(),
-                    time,
-                    ImmutableList.copyOf(txInputs),
-                    ImmutableList.copyOf(txOutputs));
-        } catch (BitcoindException | CommunicationException e) {
-            log.error("error at requestTx with txId={}, blockHeight={}", txId, blockHeight);
-            throw new RpcException(e.getMessage(), e);
-        } catch (Throwable e) {
-            log.error("Unexpected error at requestTx with txId={}, blockHeight={}", txId, blockHeight);
-            throw new RpcException(e.getMessage(), e);
-        }
-    }
-
-    private RawTransaction requestRawTransaction(String txId) throws BitcoindException, CommunicationException {
-        return (RawTransaction) client.getRawTransaction(txId, 1);
-=======
                             // We don't support raw MS which are the only case where scriptPubKey.getAddresses()>1
                             String address = scriptPubKey.getAddresses() != null &&
                                     scriptPubKey.getAddresses().size() == 1 ? scriptPubKey.getAddresses().get(0) : null;
@@ -381,7 +298,6 @@
                 blockTime,
                 ImmutableList.copyOf(txInputs),
                 ImmutableList.copyOf(txOutputs));
->>>>>>> 558e57e1
     }
 
     private Transaction requestTx(String txId) throws BitcoindException, CommunicationException {
