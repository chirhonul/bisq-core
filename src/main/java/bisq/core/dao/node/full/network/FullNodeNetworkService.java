/*
 * This file is part of Bisq.
 *
 * Bisq is free software: you can redistribute it and/or modify it
 * under the terms of the GNU Affero General Public License as published by
 * the Free Software Foundation, either version 3 of the License, or (at
 * your option) any later version.
 *
 * Bisq is distributed in the hope that it will be useful, but WITHOUT
 * ANY WARRANTY; without even the implied warranty of MERCHANTABILITY or
 * FITNESS FOR A PARTICULAR PURPOSE. See the GNU Affero General Public
 * License for more details.
 *
 * You should have received a copy of the GNU Affero General Public License
 * along with Bisq. If not, see <http://www.gnu.org/licenses/>.
 */

package bisq.core.dao.node.full.network;

import bisq.core.dao.node.messages.GetBlocksRequest;
import bisq.core.dao.node.messages.NewBlockBroadcastMessage;
import bisq.core.dao.state.StateService;
import bisq.core.dao.state.blockchain.Block;

import bisq.network.p2p.network.Connection;
import bisq.network.p2p.network.MessageListener;
import bisq.network.p2p.network.NetworkNode;
import bisq.network.p2p.peers.Broadcaster;
import bisq.network.p2p.peers.PeerManager;

import bisq.common.UserThread;
import bisq.common.app.Log;
import bisq.common.proto.network.NetworkEnvelope;

import javax.inject.Inject;

import java.util.HashMap;
import java.util.Map;

import lombok.extern.slf4j.Slf4j;

import org.jetbrains.annotations.Nullable;

/**
 * Responsible for handling requests for BSQ blocks from lite nodes and for broadcasting new blocks to the P2P network.
 */
@Slf4j
public class FullNodeNetworkService implements MessageListener, PeerManager.Listener {

    private static final long CLEANUP_TIMER = 120;


    ///////////////////////////////////////////////////////////////////////////////////////////
    // Class fields
    ///////////////////////////////////////////////////////////////////////////////////////////

    private final NetworkNode networkNode;
    private final PeerManager peerManager;
    private final Broadcaster broadcaster;
    private final StateService stateService;

    // Key is connection UID
    private final Map<String, GetBlocksRequestHandler> getBlocksRequestHandlers = new HashMap<>();
    private boolean stopped;


    ///////////////////////////////////////////////////////////////////////////////////////////
    // Constructor
    ///////////////////////////////////////////////////////////////////////////////////////////

    @Inject
    public FullNodeNetworkService(NetworkNode networkNode,
                                  PeerManager peerManager,
                                  Broadcaster broadcaster,
                                  StateService stateService) {
        this.networkNode = networkNode;
        this.peerManager = peerManager;
        this.broadcaster = broadcaster;
        this.stateService = stateService;

        networkNode.addMessageListener(this);
        peerManager.addListener(this);
    }

    ///////////////////////////////////////////////////////////////////////////////////////////
    // API
    ///////////////////////////////////////////////////////////////////////////////////////////

    @SuppressWarnings("Duplicates")
    public void shutDown() {
        Log.traceCall();
        stopped = true;
        networkNode.removeMessageListener(this);
        peerManager.removeListener(this);
    }

    public void publishNewBlock(Block block) {
        log.info("Publish new block at height={} and block hash={}", block.getHeight(), block.getHash());
        final NewBlockBroadcastMessage newBlockBroadcastMessage = new NewBlockBroadcastMessage(block);
        broadcaster.broadcast(newBlockBroadcastMessage, networkNode.getNodeAddress(), null, true);
    }


    ///////////////////////////////////////////////////////////////////////////////////////////
    // PeerManager.Listener implementation
    ///////////////////////////////////////////////////////////////////////////////////////////

    @Override
    public void onAllConnectionsLost() {
        stopped = true;
    }

    @Override
    public void onNewConnectionAfterAllConnectionsLost() {
        stopped = false;
    }

    @Override
    public void onAwakeFromStandby() {
        stopped = false;
    }


    ///////////////////////////////////////////////////////////////////////////////////////////
    // MessageListener implementation
    ///////////////////////////////////////////////////////////////////////////////////////////

    @Override
<<<<<<< HEAD
    public void onMessage(NetworkEnvelope networkEnvelop, Connection connection) {
        if (networkEnvelop instanceof GetBlocksRequest) {
            // We received a GetBlocksRequest from a liteNode
            Log.traceCall(networkEnvelop.toString() + "\n\tconnection=" + connection);
=======
    public void onMessage(NetworkEnvelope networkEnvelope, Connection connection) {
        if (networkEnvelope instanceof GetBsqBlocksRequest) {
            // We received a GetBsqBlocksRequest from a liteNode
            Log.traceCall(networkEnvelope.toString() + "\n\tconnection=" + connection);
>>>>>>> 9330bdbf
            if (!stopped) {
                final String uid = connection.getUid();
                if (!getBlocksRequestHandlers.containsKey(uid)) {
                    GetBlocksRequestHandler requestHandler = new GetBlocksRequestHandler(networkNode,
                            stateService,
                            new GetBlocksRequestHandler.Listener() {
                                @Override
                                public void onComplete() {
                                    getBlocksRequestHandlers.remove(uid);
                                    log.trace("requestDataHandshake completed.\n\tConnection={}", connection);
                                }

                                @Override
                                public void onFault(String errorMessage, @Nullable Connection connection) {
                                    getBlocksRequestHandlers.remove(uid);
                                    if (!stopped) {
                                        log.trace("GetDataRequestHandler failed.\n\tConnection={}\n\t" +
                                                "ErrorMessage={}", connection, errorMessage);
                                        peerManager.handleConnectionFault(connection);
                                    } else {
                                        log.warn("We have stopped already. We ignore that getDataRequestHandler.handle.onFault call.");
                                    }
                                }
                            });
                    getBlocksRequestHandlers.put(uid, requestHandler);
<<<<<<< HEAD
                    requestHandler.onGetBlocksRequest((GetBlocksRequest) networkEnvelop, connection);
=======
                    requestHandler.onGetBsqBlocksRequest((GetBsqBlocksRequest) networkEnvelope, connection);
>>>>>>> 9330bdbf
                } else {
                    log.warn("We have already a GetDataRequestHandler for that connection started. " +
                            "We start a cleanup timer if the handler has not closed by itself in between 2 minutes.");

                    UserThread.runAfter(() -> {
                        if (getBlocksRequestHandlers.containsKey(uid)) {
                            GetBlocksRequestHandler handler = getBlocksRequestHandlers.get(uid);
                            handler.stop();
                            getBlocksRequestHandlers.remove(uid);
                        }
                    }, CLEANUP_TIMER);
                }
            } else {
                log.warn("We have stopped already. We ignore that onMessage call.");
            }
        }
    }
}<|MERGE_RESOLUTION|>--- conflicted
+++ resolved
@@ -126,17 +126,10 @@
     ///////////////////////////////////////////////////////////////////////////////////////////
 
     @Override
-<<<<<<< HEAD
-    public void onMessage(NetworkEnvelope networkEnvelop, Connection connection) {
-        if (networkEnvelop instanceof GetBlocksRequest) {
-            // We received a GetBlocksRequest from a liteNode
-            Log.traceCall(networkEnvelop.toString() + "\n\tconnection=" + connection);
-=======
     public void onMessage(NetworkEnvelope networkEnvelope, Connection connection) {
         if (networkEnvelope instanceof GetBsqBlocksRequest) {
             // We received a GetBsqBlocksRequest from a liteNode
             Log.traceCall(networkEnvelope.toString() + "\n\tconnection=" + connection);
->>>>>>> 9330bdbf
             if (!stopped) {
                 final String uid = connection.getUid();
                 if (!getBlocksRequestHandlers.containsKey(uid)) {
@@ -162,11 +155,7 @@
                                 }
                             });
                     getBlocksRequestHandlers.put(uid, requestHandler);
-<<<<<<< HEAD
-                    requestHandler.onGetBlocksRequest((GetBlocksRequest) networkEnvelop, connection);
-=======
                     requestHandler.onGetBsqBlocksRequest((GetBsqBlocksRequest) networkEnvelope, connection);
->>>>>>> 9330bdbf
                 } else {
                     log.warn("We have already a GetDataRequestHandler for that connection started. " +
                             "We start a cleanup timer if the handler has not closed by itself in between 2 minutes.");
